{
<<<<<<< HEAD
    "packages": ["packages/*/*", "packages/verifiable-credentials"],
=======
    "packages": ["packages/**/*"],
>>>>>>> 201e043d
    "version": "independent",
    "npmClient": "yarn",
    "useWorkspaces": true,
    "command": {
        "publish": {
            "exact": true
        }
    }
}<|MERGE_RESOLUTION|>--- conflicted
+++ resolved
@@ -1,9 +1,5 @@
 {
-<<<<<<< HEAD
-    "packages": ["packages/*/*", "packages/verifiable-credentials"],
-=======
     "packages": ["packages/**/*"],
->>>>>>> 201e043d
     "version": "independent",
     "npmClient": "yarn",
     "useWorkspaces": true,
