import { environmentToCrossmintBaseURL } from "@/apiKey/utils/environmentToCrossmintBaseURL";
import { type ValidateApiKeySuccessResult, validateAPIKey } from "@/apiKey/validateAPIKey";
import type { ValidateAPIKeyPrefixExpectations } from "@/apiKey/validateAPIKeyPrefix";
import type { Crossmint } from "@/types/Crossmint";

import { ApiClient } from "./ApiClient";

export type CrossmintApiClientInternalConfig = {
    sdkMetadata: {
        name: string;
        version: string;
    };
    apiKeyExpectations?: ValidateAPIKeyPrefixExpectations;
};

export class CrossmintApiClient extends ApiClient {
    protected parsedAPIKey: ValidateApiKeySuccessResult;
    protected internalConfig: CrossmintApiClientInternalConfig;

    constructor(
        public crossmint: Crossmint,
        {
            internalConfig,
        }: {
            internalConfig: CrossmintApiClientInternalConfig;
        }
    ) {
        const apiKeyValidationResult = validateAPIKey(crossmint.apiKey, internalConfig.apiKeyExpectations);
        if (!apiKeyValidationResult.isValid) {
            throw new Error(apiKeyValidationResult.message);
        }
        super();
        this.parsedAPIKey = apiKeyValidationResult;
        this.internalConfig = internalConfig;
    }

    get baseUrl() {
        if (this.crossmint.overrideBaseUrl) {
            return ApiClient.normalizePath(this.crossmint.overrideBaseUrl);
        }
        const baseUrl = environmentToCrossmintBaseURL(this.parsedAPIKey.environment);
        return ApiClient.normalizePath(baseUrl);
    }

    get commonHeaders() {
        return {
            "x-client-name": this.internalConfig.sdkMetadata.name,
            "x-client-version": this.internalConfig.sdkMetadata.version,
            "x-api-key": this.crossmint.apiKey,
            ...(this.crossmint.appId ? { "x-app-identifier": this.crossmint.appId } : {}),
<<<<<<< HEAD
            ...(this.crossmint.experimental_customAuth?.jwt
                ? { Authorization: `Bearer ${this.crossmint.experimental_customAuth.jwt}` }
                : {}),
=======
            ...(this.crossmint.extensionId ? { "x-extension-id": this.crossmint.extensionId } : {}),
            ...(this.crossmint.jwt ? { Authorization: `Bearer ${this.crossmint.jwt}` } : {}),
>>>>>>> 670bc338
        };
    }

    get environment() {
        return this.parsedAPIKey.environment;
    }
}<|MERGE_RESOLUTION|>--- conflicted
+++ resolved
@@ -48,14 +48,10 @@
             "x-client-version": this.internalConfig.sdkMetadata.version,
             "x-api-key": this.crossmint.apiKey,
             ...(this.crossmint.appId ? { "x-app-identifier": this.crossmint.appId } : {}),
-<<<<<<< HEAD
+            ...(this.crossmint.extensionId ? { "x-extension-id": this.crossmint.extensionId } : {}),
             ...(this.crossmint.experimental_customAuth?.jwt
                 ? { Authorization: `Bearer ${this.crossmint.experimental_customAuth.jwt}` }
                 : {}),
-=======
-            ...(this.crossmint.extensionId ? { "x-extension-id": this.crossmint.extensionId } : {}),
-            ...(this.crossmint.jwt ? { Authorization: `Bearer ${this.crossmint.jwt}` } : {}),
->>>>>>> 670bc338
         };
     }
 
