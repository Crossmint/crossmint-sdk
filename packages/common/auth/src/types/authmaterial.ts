--- conflicted
+++ resolved
@@ -26,11 +26,9 @@
     userId: string;
 };
 
-<<<<<<< HEAD
-export type OAuthProvider = "google";
-=======
 interface RefreshToken {
     secret: string;
     expiresAt: string;
 }
->>>>>>> a68a788a
+
+export type OAuthProvider = "google";