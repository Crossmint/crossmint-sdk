import { type Crossmint, CrossmintApiClient } from "@crossmint/common-sdk-base";
<<<<<<< HEAD
import {
    CrossmintAuthenticationError,
    type AuthSession,
    type AuthMaterialBasic,
    type AuthMaterial,
    type AuthMaterialResponse,
} from "@crossmint/common-sdk-auth";
import type { GenericRequest } from "./types/request";
import { getAuthCookies } from "./utils/cookies";
import { SDK_NAME, SDK_VERSION } from "./utils/constants";
import { verifyCrossmintJwtToken } from "./utils/jwt";
=======
import { CROSSMINT_API_VERSION, SDK_NAME, SDK_VERSION } from "./utils/constants";
>>>>>>> 60b47887

export class CrossmintAuth {
    private crossmint: Crossmint;
    private apiClient: CrossmintApiClient;

    private constructor(crossmint: Crossmint) {
        this.crossmint = crossmint;
        this.apiClient = new CrossmintApiClient(this.crossmint, {
            internalConfig: {
                sdkMetadata: {
                    name: SDK_NAME,
                    version: SDK_VERSION,
                },
            },
        });
    }

    public static from(crossmint: Crossmint): CrossmintAuth {
        return new CrossmintAuth(crossmint);
    }

<<<<<<< HEAD
    public getJWKSUri() {
        return `${this.apiClient.baseUrl}/.well-known/jwks.json`;
    }

    public verifyCrossmintJwtToken(token: string) {
        return verifyCrossmintJwtToken(token, this.getJWKSUri());
    }

    private async refreshAuthMaterial(refreshToken: string): Promise<AuthMaterial> {
        const result = await this.apiClient.post("/session/sdk/auth/refresh", {
            body: JSON.stringify({ refresh: refreshToken }),
        });

        const resultJson = (await result.json()) as AuthMaterialResponse;

        return {
            jwtToken: resultJson.jwt,
            refreshToken: resultJson.refresh,
            user: resultJson.user,
        };
    }

    public async getSession(options: GenericRequest | AuthMaterialBasic): Promise<AuthSession> {
        const { jwtToken, refreshToken } = "refreshToken" in options ? options : getAuthCookies(options);

        if (!refreshToken) {
            throw new CrossmintAuthenticationError("Refresh token not found");
        }

        try {
            return await this.validateOrRefreshSession(jwtToken, refreshToken);
        } catch (error) {
            console.error("Failed to get session", error);
            throw new CrossmintAuthenticationError("Failed to get session");
        }
    }

    private async validateOrRefreshSession(jwtToken: string | undefined, refreshToken: string): Promise<AuthSession> {
        if (jwtToken) {
            try {
                const decodedJwt = await this.verifyCrossmintJwtToken(jwtToken);
                return {
                    jwtToken,
                    userId: decodedJwt.sub as string,
                };
            } catch (_) {
                // The JWT is invalid, we need to refresh the session
            }
        }

        const refreshedAuthMaterial = await this.refreshAuthMaterial(refreshToken);
        return {
            jwtToken: refreshedAuthMaterial.jwtToken,
            userId: refreshedAuthMaterial.user.id,
        };
=======
    async getUser(externalUserId: string) {
        const result = await this.apiClient.get(`api/${CROSSMINT_API_VERSION}/sdk/auth/user/${externalUserId}`, {
            headers: {
                "Content-Type": "application/json",
            },
        });

        const user = await result.json();
        return user;
>>>>>>> 60b47887
    }
}<|MERGE_RESOLUTION|>--- conflicted
+++ resolved
@@ -1,5 +1,4 @@
 import { type Crossmint, CrossmintApiClient } from "@crossmint/common-sdk-base";
-<<<<<<< HEAD
 import {
     CrossmintAuthenticationError,
     type AuthSession,
@@ -9,11 +8,8 @@
 } from "@crossmint/common-sdk-auth";
 import type { GenericRequest } from "./types/request";
 import { getAuthCookies } from "./utils/cookies";
-import { SDK_NAME, SDK_VERSION } from "./utils/constants";
 import { verifyCrossmintJwtToken } from "./utils/jwt";
-=======
 import { CROSSMINT_API_VERSION, SDK_NAME, SDK_VERSION } from "./utils/constants";
->>>>>>> 60b47887
 
 export class CrossmintAuth {
     private crossmint: Crossmint;
@@ -35,7 +31,6 @@
         return new CrossmintAuth(crossmint);
     }
 
-<<<<<<< HEAD
     public getJWKSUri() {
         return `${this.apiClient.baseUrl}/.well-known/jwks.json`;
     }
@@ -91,7 +86,8 @@
             jwtToken: refreshedAuthMaterial.jwtToken,
             userId: refreshedAuthMaterial.user.id,
         };
-=======
+    }
+
     async getUser(externalUserId: string) {
         const result = await this.apiClient.get(`api/${CROSSMINT_API_VERSION}/sdk/auth/user/${externalUserId}`, {
             headers: {
@@ -101,6 +97,5 @@
 
         const user = await result.json();
         return user;
->>>>>>> 60b47887
     }
 }