{
    "version": "1.1.0-alpha.2",
    "name": "@crossmint/client-sdk-nextjs-starter",
    "private": true,
    "author": "Paella Labs Inc",
    "license": "Apache-2.0",
    "repository": "https://github.com/Crossmint/crossmint-client-sdk",
    "files": [
        "components",
        "pages",
        "public",
        "styles",
        ".eslintrc.json",
        "next.config.js",
        "next-env.d.ts",
        "package.json",
        "README.md",
        "tsconfig.json"
    ],
    "scripts": {
        "clean": "shx rm -rf .next",
        "dev": "next dev -p 3005",
        "build": "yarn clean && next build",
        "start": "next start",
        "lint": "next lint",
        "clean-install": "shx rm -rf node_modules && yarn"
    },
    "dependencies": {
<<<<<<< HEAD
        "@crossmint/client-sdk-react-ui": "1.1.0-alpha.1",
        "@dynamic-labs/sdk-react": "0.17.29",
=======
        "@crossmint/client-sdk-react-ui": "1.1.0-alpha.2",
>>>>>>> 6442e075
        "next": "13.4.19",
        "react": "18.2.0",
        "react-dom": "18.2.0"
    },
    "devDependencies": {
        "@types/react": "18.2.21",
        "@types/react-dom": "18.2.7",
        "eslint-config-next": "13.4.19"
    }
}<|MERGE_RESOLUTION|>--- conflicted
+++ resolved
@@ -26,12 +26,8 @@
         "clean-install": "shx rm -rf node_modules && yarn"
     },
     "dependencies": {
-<<<<<<< HEAD
-        "@crossmint/client-sdk-react-ui": "1.1.0-alpha.1",
+        "@crossmint/client-sdk-react-ui": "1.1.0-alpha.2",
         "@dynamic-labs/sdk-react": "0.17.29",
-=======
-        "@crossmint/client-sdk-react-ui": "1.1.0-alpha.2",
->>>>>>> 6442e075
         "next": "13.4.19",
         "react": "18.2.0",
         "react-dom": "18.2.0"
