--- conflicted
+++ resolved
@@ -1,11 +1,3 @@
-<<<<<<< HEAD
-export interface CrossmintEvent {
-    type: string;
-    payload: Record<string, any>;
-}
-
-=======
->>>>>>> bcfa0f99
 export interface CrossmintEventErrorPayload {
     error: {
         message: string;
