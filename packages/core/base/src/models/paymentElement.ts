import { CheckoutEventMap } from "./events";
import { Currency, Locale, PaymentMethod } from "./types";

// TODO: Remmeber to update this same interface in the Vue component aswell.
// packages/ui/vue-ui/src/components/CrossmintPaymentElement.vue
export interface PaymentElement {
    clientId: string;
    mintArgs?: Record<string, any>;
    recipient?: string;
    paymentMethod?: PaymentMethod;
    currency?: Currency;
    locale?: Locale;
<<<<<<< HEAD
    // TODO: Use checkout event type when it's ready;
    onEvent?: (event: string, metadata: Record<string, any>) => void;
=======
    onEvent?<K extends keyof CheckoutEventMap>(event: K, payload: CheckoutEventMap[K]): this;
>>>>>>> b327344e
}<|MERGE_RESOLUTION|>--- conflicted
+++ resolved
@@ -10,10 +10,5 @@
     paymentMethod?: PaymentMethod;
     currency?: Currency;
     locale?: Locale;
-<<<<<<< HEAD
-    // TODO: Use checkout event type when it's ready;
-    onEvent?: (event: string, metadata: Record<string, any>) => void;
-=======
     onEvent?<K extends keyof CheckoutEventMap>(event: K, payload: CheckoutEventMap[K]): this;
->>>>>>> b327344e
 }