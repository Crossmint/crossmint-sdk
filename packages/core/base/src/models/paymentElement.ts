--- conflicted
+++ resolved
@@ -1,5 +1,4 @@
-<<<<<<< HEAD
-import { CheckoutEvents } from "./events";
+import { CheckoutEventMap } from "./events";
 import { Currency, Locale, PaymentMethod, UIConfig } from "./types";
 
 export type Recipient =
@@ -10,29 +9,16 @@
     | {
           mintTo: string;
       };
-=======
-import { CheckoutEventMap } from "./events";
-import { Currency, Locale, PaymentMethod } from "./types";
->>>>>>> b327344e
 
 // TODO: Remmeber to update this same interface in the Vue component aswell.
 // packages/ui/vue-ui/src/components/CrossmintPaymentElement.vue
 export interface PaymentElement {
     clientId: string;
-<<<<<<< HEAD
-    mintArgs: Record<string, any>;
+    mintArgs?: Record<string, any>;
     recipient?: Recipient;
-    paymentMethod: PaymentMethod;
-    currency: Currency;
-    locale: Locale;
-    uiConfig: UIConfig;
-    onEvent: (event: CheckoutEvents, metadata: Record<string, any>) => void;
-=======
-    mintArgs?: Record<string, any>;
-    recipient?: string;
     paymentMethod?: PaymentMethod;
     currency?: Currency;
     locale?: Locale;
+    uiConfig: UIConfig;
     onEvent?<K extends keyof CheckoutEventMap>(event: K, payload: CheckoutEventMap[K]): this;
->>>>>>> b327344e
 }