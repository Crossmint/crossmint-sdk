--- conflicted
+++ resolved
@@ -1,8 +1,4 @@
-<<<<<<< HEAD
-import { CheckoutEvents, CrossmintEvent, CrossmintEventErrorPayload } from "./events";
-=======
 import { CheckoutEvents, CrossmintEventErrorPayload } from "./events";
->>>>>>> bcfa0f99
 import { Currency, Locale, PaymentMethod, UIConfig } from "./types";
 
 export type Recipient = {
@@ -10,11 +6,7 @@
     wallet?: string;
 };
 
-<<<<<<< HEAD
-export interface CrossmintCheckoutEvent<K extends keyof CheckoutEventMap> extends CrossmintEvent {
-=======
 export interface CrossmintCheckoutEvent<K extends keyof CheckoutEventMap> {
->>>>>>> bcfa0f99
     type: K;
     payload: CheckoutEventMap[K];
 }
