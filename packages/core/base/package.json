{
    "name": "@crossmint/client-sdk-base",
<<<<<<< HEAD
    "version": "0.1.0-alpha.1",
=======
    "version": "0.1.0-alpha.2",
>>>>>>> fe383c51
    "author": "Paella Labs Inc",
    "license": "Apache-2.0",
    "repository": "https://github.com/CrossMint/crossmint-client-sdk",
    "type": "module",
    "sideEffects": false,
    "main": "lib/index.cjs",
    "module": "lib/index.js",
    "types": "lib/index.d.ts",
    "exports": {
        "import": "./lib/index.js",
        "require": "./lib/index.cjs"
    },
    "files": [
        "lib",
        "src",
        "LICENSE"
    ],
    "publishConfig": {
        "access": "public"
    },
    "scripts": {
        "clean": "shx rm -rf lib/*",
        "build": "yarn clean && tsup src/index.ts --format esm,cjs --outDir ./lib --minify --dts"
    },
    "dependencies": {
        "uuid": "^8.3.2"
    },
    "devDependencies": {
        "@types/uuid": "^8.3.4"
    }
}<|MERGE_RESOLUTION|>--- conflicted
+++ resolved
@@ -1,10 +1,6 @@
 {
     "name": "@crossmint/client-sdk-base",
-<<<<<<< HEAD
-    "version": "0.1.0-alpha.1",
-=======
     "version": "0.1.0-alpha.2",
->>>>>>> fe383c51
     "author": "Paella Labs Inc",
     "license": "Apache-2.0",
     "repository": "https://github.com/CrossMint/crossmint-client-sdk",
