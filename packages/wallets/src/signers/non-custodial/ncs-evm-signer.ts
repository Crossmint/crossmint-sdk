import type {
    EmailInternalSignerConfig,
    ExternalWalletInternalSignerConfig,
    PhoneInternalSignerConfig,
} from "../types";
import { NonCustodialSigner, DEFAULT_EVENT_OPTIONS } from "./ncs-signer";
import { PersonalMessage } from "ox";
import { isHex, toHex, type Hex } from "viem";
import type { EVMChain } from "../../chains/chains";
import type { ShadowSignerStorage } from "../shadow-signer";

export class EVMNonCustodialSigner extends NonCustodialSigner {
    constructor(
        config: EmailInternalSignerConfig | PhoneInternalSignerConfig,
        shadowSignerStorage?: ShadowSignerStorage
    ) {
        super(config, shadowSignerStorage);
    }

    async signMessage(message: string) {
        const messageRaw = isHex(message) ? (message as Hex) : toHex(message);
        const messageToSign = PersonalMessage.getSignPayload(messageRaw);
        return await this.sign(messageToSign);
    }

    async signTransaction(transaction: string): Promise<{ signature: string }> {
        return await this.sign(transaction);
    }

    private async sign(raw: string): Promise<{ signature: string }> {
        await this.handleAuthRequired();
        const jwt = this.getJwtOrThrow();

        const hexString = raw.replace("0x", "");

        const res = await this.config.clientTEEConnection?.sendAction({
            event: "request:sign",
            responseEvent: "response:sign",
            data: {
                authData: {
                    jwt,
                    apiKey: this.config.crossmint.apiKey,
                },
                data: {
                    keyType: "secp256k1",
                    bytes: hexString,
                    encoding: "hex",
                },
            },
            options: DEFAULT_EVENT_OPTIONS,
        });

        if (res?.status === "error") {
            throw new Error(res.error);
        }

        if (res?.signature == null) {
            throw new Error("Failed to sign transaction");
        }
        EVMNonCustodialSigner.verifyPublicKeyFormat(res.publicKey);
        return { signature: res.signature.bytes };
    }

    static verifyPublicKeyFormat(publicKey: { encoding: string; keyType: string; bytes: string } | null) {
        if (publicKey == null) {
            throw new Error("No public key found");
        }

        if (publicKey.encoding !== "hex" || publicKey.keyType !== "secp256k1" || publicKey.bytes == null) {
            throw new Error(
                "Not supported. Expected public key to be in hex encoding and secp256k1 key type. Got: " +
                    JSON.stringify(publicKey)
            );
        }
    }

<<<<<<< HEAD
    protected getShadowSignerConfig(): ExternalWalletInternalSignerConfig<EVMChain> {
        throw new Error("Shadow signer not implemented for EVM chains");
=======
    protected getChainKeyParams(): { scheme: "secp256k1"; encoding: "hex" } {
        return {
            scheme: "secp256k1",
            encoding: "hex",
        };
>>>>>>> cc7ffd41
    }
}<|MERGE_RESOLUTION|>--- conflicted
+++ resolved
@@ -74,15 +74,14 @@
         }
     }
 
-<<<<<<< HEAD
     protected getShadowSignerConfig(): ExternalWalletInternalSignerConfig<EVMChain> {
         throw new Error("Shadow signer not implemented for EVM chains");
-=======
+    }
+
     protected getChainKeyParams(): { scheme: "secp256k1"; encoding: "hex" } {
         return {
             scheme: "secp256k1",
             encoding: "hex",
         };
->>>>>>> cc7ffd41
     }
 }