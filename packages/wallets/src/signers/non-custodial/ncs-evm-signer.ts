--- conflicted
+++ resolved
@@ -8,14 +8,11 @@
     constructor(
         config: EmailInternalSignerConfig | PhoneInternalSignerConfig,
         walletAddress: string,
+        shadowSignerEnabled: boolean,
         shadowSignerStorage?: ShadowSignerStorage
     ) {
         super(config, shadowSignerStorage);
-        this.shadowSigner = new EVMShadowSigner(
-            walletAddress,
-            this.shadowSignerStorage,
-            this.config.shadowSigner?.enabled !== false
-        );
+        this.shadowSigner = new EVMShadowSigner(walletAddress, this.shadowSignerStorage, shadowSignerEnabled);
     }
 
     async signMessage(message: string) {
@@ -77,12 +74,6 @@
             );
         }
     }
-<<<<<<< HEAD
-=======
-
-    protected getShadowSignerConfig(): ExternalWalletInternalSignerConfig<EVMChain> {
-        throw new Error("Shadow signer not implemented for EVM chains");
-    }
 
     protected getChainKeyParams(): { scheme: "secp256k1"; encoding: "hex" } {
         return {
@@ -90,5 +81,4 @@
             encoding: "hex",
         };
     }
->>>>>>> 5ed73b53
 }