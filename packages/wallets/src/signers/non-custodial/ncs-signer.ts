<<<<<<< HEAD
import type {
    BaseSignResult,
    EmailInternalSignerConfig,
    EVM256KeypairInternalSignerConfig,
    ExternalWalletInternalSignerConfig,
    PhoneInternalSignerConfig,
    Signer,
} from "../types";
=======
import type { BaseSignResult, EmailInternalSignerConfig, PhoneInternalSignerConfig, Signer } from "../types";
>>>>>>> e2669a03
import { AuthRejectedError } from "../types";
import { NcsIframeManager } from "./ncs-iframe-manager";
import { validateAPIKey } from "@crossmint/common-sdk-base";
import type { SignerOutputEvent } from "@crossmint/client-signers";
import { getStorage, type ShadowSignerStorage, type ShadowSigner } from "../shadow-signer";
import type { Chain } from "../../chains/chains";
<<<<<<< HEAD
import type { ExternalWalletSigner } from "../external-wallet-signer";
import type { ShadowSignerStorage } from "@/signers/shadow-signer";
import { getStorage } from "../shadow-signer";
import type { EVM256KeypairSigner } from "../evm-p256-keypair";
=======
>>>>>>> e2669a03

export abstract class NonCustodialSigner implements Signer {
    public readonly type: "email" | "phone";
    private _needsAuth = true;
    private _authPromise: {
        promise: Promise<void>;
        resolve: () => void;
        reject: (error: Error) => void;
    } | null = null;
    private _initializationPromise: Promise<void> | null = null;
<<<<<<< HEAD
    protected shadowSigner: ExternalWalletSigner<Chain> | EVM256KeypairSigner | null = null;
    protected shadowSignerStorage: ShadowSignerStorage;
=======
    protected shadowSigner?: ShadowSigner<Chain>;
    protected shadowSignerStorage?: ShadowSignerStorage;
>>>>>>> e2669a03

    constructor(
        protected config: EmailInternalSignerConfig | PhoneInternalSignerConfig,
        shadowSignerStorage?: ShadowSignerStorage
    ) {
        this.shadowSignerStorage = shadowSignerStorage ?? getStorage();
        this.initialize();
        this.type = this.config.type;
    }

    locator() {
        if (this.shadowSigner?.hasShadowSigner()) {
            return this.shadowSigner.locator();
        }
        return this.config.locator;
    }

    address() {
        if (this.shadowSigner?.hasShadowSigner()) {
            return this.shadowSigner.address();
        }
        return this.config.address;
    }

    abstract signMessage(message: string): Promise<BaseSignResult>;

    private async initialize() {
        // Initialize iframe if no custom handshake parent is provided
        if (this.config.clientTEEConnection == null) {
            const parsedAPIKey = validateAPIKey(this.config.crossmint.apiKey);
            if (!parsedAPIKey.isValid) {
                throw new Error("Invalid API key");
            }
            const iframeManager = new NcsIframeManager({ environment: parsedAPIKey.environment });
            this.config.clientTEEConnection = await iframeManager.initialize();
        }
    }

    abstract signTransaction(transaction: string): Promise<{ signature: string }>;

    private async getTEEConnection() {
        if (this.config.clientTEEConnection == null) {
            // If there's already an initialization in progress, wait for it
            if (this._initializationPromise) {
                await this._initializationPromise;
                if (this.config.clientTEEConnection == null) {
                    throw new Error("Failed to initialize TEE connection");
                }
                return this.config.clientTEEConnection;
            }

            // Start initialization and store the promise to prevent concurrent initializations
            this._initializationPromise = this.initializeTEEConnection();

            try {
                await this._initializationPromise;
            } finally {
                // Clear the promise after completion (success or failure)
                this._initializationPromise = null;
            }
        }

        if (this.config.clientTEEConnection == null) {
            throw new Error("TEE connection is not initialized");
        }
        return this.config.clientTEEConnection;
    }

    private async initializeTEEConnection(): Promise<void> {
        console.warn("TEE connection is not initialized, initializing now...");

        const parsedAPIKey = validateAPIKey(this.config.crossmint.apiKey);
        if (!parsedAPIKey.isValid) {
            throw new Error("Invalid API key");
        }
        const iframeManager = new NcsIframeManager({ environment: parsedAPIKey.environment });
        this.config.clientTEEConnection = await iframeManager.initialize();

        if (this.config.clientTEEConnection == null) {
            throw new Error("Failed to initialize TEE connection");
        }

        console.log("TEE connection initialized successfully");
    }

    protected async handleAuthRequired() {
        if (this.shadowSigner?.hasShadowSigner()) {
            return;
        }

        const clientTEEConnection = await this.getTEEConnection();

        if (this.config.onAuthRequired == null) {
            throw new Error(
                `${this.type} signer requires the onAuthRequired callback to handle OTP verification. ` +
                    `This callback manages the authentication flow (sending OTP and verifying user input). ` +
                    `If using our React/React Native SDK, this is handled automatically by the provider. ` +
                    `For other environments, implement: onAuthRequired: (needsAuth, sendEmailWithOtp, verifyOtp, reject) => { /* your UI logic */ }`
            );
        }

        // Determine if we need to authenticate the user via OTP or not
        const signerResponse = await clientTEEConnection.sendAction({
            event: "request:get-status",
            responseEvent: "response:get-status",
            data: {
                authData: {
                    jwt: this.config.crossmint.experimental_customAuth?.jwt ?? "",
                    apiKey: this.config.crossmint.apiKey,
                },
            },
            options: {
                ...DEFAULT_EVENT_OPTIONS,
                maxRetries: 5,
            },
        });

        if (signerResponse?.status !== "success") {
            throw new Error(signerResponse?.error);
        }

        if (signerResponse.signerStatus === "ready") {
            this._needsAuth = false;
            return;
        } else {
            this._needsAuth = true;
        }

        const { promise, resolve, reject } = this.createAuthPromise();
        this._authPromise = { promise, resolve, reject };

        if (this.config.onAuthRequired) {
            try {
                await this.config.onAuthRequired(
                    this._needsAuth,
                    () => this.sendMessageWithOtp(),
                    (otp) => this.verifyOtp(otp),
                    async () => {
                        this._needsAuth = false;
                        // We call onAuthRequired again so the needsAuth state is updated for the dev
                        if (this.config.onAuthRequired != null) {
                            await this.config.onAuthRequired(
                                this._needsAuth,
                                () => this.sendMessageWithOtp(),
                                (otp) => this.verifyOtp(otp),
                                () => this._authPromise?.reject(new AuthRejectedError())
                            );
                        }
                        reject(new AuthRejectedError());
                    }
                );
            } catch (error) {
                reject(error as Error);
            }
        }

        try {
            await promise;
        } catch (error) {
            throw error;
        }
    }

    public async ensureAuthenticated(): Promise<void> {
        await this.handleAuthRequired();
    }

    protected getJwtOrThrow() {
        const jwt = this.config.crossmint.experimental_customAuth?.jwt;
        if (jwt == null) {
            throw new Error("JWT is required");
        }
        return jwt;
    }

    private createAuthPromise(): { promise: Promise<void>; resolve: () => void; reject: (error: Error) => void } {
        let resolvePromise!: () => void;
        let rejectPromise!: (error: Error) => void;

        const promise = new Promise<void>((resolve, reject) => {
            resolvePromise = resolve;
            rejectPromise = reject;
        });

        return { promise, resolve: resolvePromise, reject: rejectPromise };
    }

    private async sendMessageWithOtp() {
        const handshakeParent = await this.getTEEConnection();
        const authId = this.getAuthId();
        const response = await handshakeParent.sendAction({
            event: "request:start-onboarding",
            responseEvent: "response:start-onboarding",
            data: {
                authData: {
                    jwt: this.config.crossmint.experimental_customAuth?.jwt ?? "",
                    apiKey: this.config.crossmint.apiKey,
                },
                data: { authId },
            },
            options: {
                ...DEFAULT_EVENT_OPTIONS,
                maxRetries: 3,
            },
        });

        if (response?.status === "success" && response.signerStatus === "ready") {
            this._needsAuth = false;
            return;
        }

        if (response?.status === "error") {
            console.error("[sendMessageWithOtp] Failed to send OTP:", response);
            this._authPromise?.reject(new Error(response.error || "Failed to initiate OTP process."));
        }
    }

    private getAuthId() {
        if (this.config.type === "email") {
            return `email:${this.config.email}`;
        }
        return `phone:${this.config.phone}`;
    }

    private async verifyOtp(encryptedOtp: string) {
        let response: SignerOutputEvent<"complete-onboarding">;
        try {
            const handshakeParent = await this.getTEEConnection();
            response = await handshakeParent.sendAction({
                event: "request:complete-onboarding",
                responseEvent: "response:complete-onboarding",
                data: {
                    authData: {
                        jwt: this.config.crossmint.experimental_customAuth?.jwt ?? "",
                        apiKey: this.config.crossmint.apiKey,
                    },
                    data: {
                        onboardingAuthentication: { encryptedOtp },
                    },
                },
                options: {
                    ...DEFAULT_EVENT_OPTIONS,
                    maxRetries: 3,
                },
            });
        } catch (err) {
            console.error("[verifyOtp] Error sending OTP validation request:", err);
            this._needsAuth = true;
            this._authPromise?.reject(err as Error);
            throw err;
        }

        if (response?.status === "success") {
            this._needsAuth = false;
            // We call onAuthRequired again so the needsAuth state is updated for the dev
            if (this.config.onAuthRequired != null) {
                await this.config.onAuthRequired(
                    this._needsAuth,
                    () => this.sendMessageWithOtp(),
                    (otp) => this.verifyOtp(otp),
                    () => this._authPromise?.reject(new AuthRejectedError())
                );
            }
            this._authPromise?.resolve();
            return;
        }

        console.error("[verifyOtp] Failed to validate OTP:", response);
        this._needsAuth = true;
        const errorMessage = response?.status === "error" ? response.error : "Failed to validate encrypted OTP";
        const error = new Error(errorMessage);
        this._authPromise?.reject(error);
        throw error;
    }
<<<<<<< HEAD

    protected abstract getShadowSignerConfig(
        shadowSigner: ShadowSignerData,
        walletAddress: string
    ): ExternalWalletInternalSignerConfig<Chain> | EVM256KeypairInternalSignerConfig;

    protected async initializeShadowSigner<C extends Chain>(
        walletAddress: string,
        ExternalWalletSignerClass:
            | (new (
                  config: ExternalWalletInternalSignerConfig<C>
              ) => ExternalWalletSigner<C>)
            | (new (
                  config: EVM256KeypairInternalSignerConfig
              ) => EVM256KeypairSigner)
    ) {
        if (await hasShadowSigner(walletAddress, this.shadowSignerStorage)) {
            const shadowSigner = await getShadowSigner(walletAddress, this.shadowSignerStorage);
            if (shadowSigner != null && this.config.shadowSigner?.enabled !== false) {
                const signerConfig = this.getShadowSignerConfig(shadowSigner, walletAddress);
                this.shadowSigner = new ExternalWalletSignerClass(
                    signerConfig as ExternalWalletInternalSignerConfig<C> & EVM256KeypairInternalSignerConfig
                ) as ExternalWalletSigner<C> | EVM256KeypairSigner;
            }
        }
    }
=======
>>>>>>> e2669a03
}

export const DEFAULT_EVENT_OPTIONS = {
    timeoutMs: 10_000,
    intervalMs: 5_000,
};<|MERGE_RESOLUTION|>--- conflicted
+++ resolved
@@ -1,28 +1,10 @@
-<<<<<<< HEAD
-import type {
-    BaseSignResult,
-    EmailInternalSignerConfig,
-    EVM256KeypairInternalSignerConfig,
-    ExternalWalletInternalSignerConfig,
-    PhoneInternalSignerConfig,
-    Signer,
-} from "../types";
-=======
 import type { BaseSignResult, EmailInternalSignerConfig, PhoneInternalSignerConfig, Signer } from "../types";
->>>>>>> e2669a03
 import { AuthRejectedError } from "../types";
 import { NcsIframeManager } from "./ncs-iframe-manager";
 import { validateAPIKey } from "@crossmint/common-sdk-base";
 import type { SignerOutputEvent } from "@crossmint/client-signers";
 import { getStorage, type ShadowSignerStorage, type ShadowSigner } from "../shadow-signer";
 import type { Chain } from "../../chains/chains";
-<<<<<<< HEAD
-import type { ExternalWalletSigner } from "../external-wallet-signer";
-import type { ShadowSignerStorage } from "@/signers/shadow-signer";
-import { getStorage } from "../shadow-signer";
-import type { EVM256KeypairSigner } from "../evm-p256-keypair";
-=======
->>>>>>> e2669a03
 
 export abstract class NonCustodialSigner implements Signer {
     public readonly type: "email" | "phone";
@@ -33,13 +15,8 @@
         reject: (error: Error) => void;
     } | null = null;
     private _initializationPromise: Promise<void> | null = null;
-<<<<<<< HEAD
-    protected shadowSigner: ExternalWalletSigner<Chain> | EVM256KeypairSigner | null = null;
-    protected shadowSignerStorage: ShadowSignerStorage;
-=======
     protected shadowSigner?: ShadowSigner<Chain>;
     protected shadowSignerStorage?: ShadowSignerStorage;
->>>>>>> e2669a03
 
     constructor(
         protected config: EmailInternalSignerConfig | PhoneInternalSignerConfig,
@@ -314,35 +291,6 @@
         this._authPromise?.reject(error);
         throw error;
     }
-<<<<<<< HEAD
-
-    protected abstract getShadowSignerConfig(
-        shadowSigner: ShadowSignerData,
-        walletAddress: string
-    ): ExternalWalletInternalSignerConfig<Chain> | EVM256KeypairInternalSignerConfig;
-
-    protected async initializeShadowSigner<C extends Chain>(
-        walletAddress: string,
-        ExternalWalletSignerClass:
-            | (new (
-                  config: ExternalWalletInternalSignerConfig<C>
-              ) => ExternalWalletSigner<C>)
-            | (new (
-                  config: EVM256KeypairInternalSignerConfig
-              ) => EVM256KeypairSigner)
-    ) {
-        if (await hasShadowSigner(walletAddress, this.shadowSignerStorage)) {
-            const shadowSigner = await getShadowSigner(walletAddress, this.shadowSignerStorage);
-            if (shadowSigner != null && this.config.shadowSigner?.enabled !== false) {
-                const signerConfig = this.getShadowSignerConfig(shadowSigner, walletAddress);
-                this.shadowSigner = new ExternalWalletSignerClass(
-                    signerConfig as ExternalWalletInternalSignerConfig<C> & EVM256KeypairInternalSignerConfig
-                ) as ExternalWalletSigner<C> | EVM256KeypairSigner;
-            }
-        }
-    }
-=======
->>>>>>> e2669a03
 }
 
 export const DEFAULT_EVENT_OPTIONS = {
