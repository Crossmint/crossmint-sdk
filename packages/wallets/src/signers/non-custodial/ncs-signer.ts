import type {
    BaseSignResult,
    EmailInternalSignerConfig,
    ExternalWalletInternalSignerConfig,
    PhoneInternalSignerConfig,
    Signer,
} from "../types";
import { AuthRejectedError } from "../types";
import { NcsIframeManager } from "./ncs-iframe-manager";
import { validateAPIKey } from "@crossmint/common-sdk-base";
import type { SignerOutputEvent } from "@crossmint/client-signers";
import { getShadowSigner, hasShadowSigner, type ShadowSignerData } from "../shadow-signer";
import type { Chain } from "../../chains/chains";
import type { ExternalWalletSigner } from "../external-wallet-signer";
<<<<<<< HEAD
import type { ShadowSignerStorage } from "@/signers/shadow-signer";
import { getStorage } from "../shadow-signer";
=======
>>>>>>> d4fc844b

export abstract class NonCustodialSigner implements Signer {
    public readonly type: "email" | "phone";
    private _needsAuth = true;
    private _authPromise: {
        promise: Promise<void>;
        resolve: () => void;
        reject: (error: Error) => void;
    } | null = null;
    private _initializationPromise: Promise<void> | null = null;
    protected shadowSigner: ExternalWalletSigner<Chain> | null = null;
<<<<<<< HEAD
    protected shadowSignerStorage?: ShadowSignerStorage;

    constructor(
        protected config: EmailInternalSignerConfig | PhoneInternalSignerConfig,
        shadowSignerStorage?: ShadowSignerStorage
    ) {
        this.shadowSignerStorage = shadowSignerStorage ?? getStorage();
=======

    constructor(protected config: EmailInternalSignerConfig | PhoneInternalSignerConfig) {
>>>>>>> d4fc844b
        this.initialize();
        this.type = this.config.type;
    }

    locator() {
        if (this.shadowSigner != null) {
            return this.shadowSigner.locator();
        }
        return this.config.locator;
    }

    address() {
        if (this.shadowSigner != null) {
            return this.shadowSigner.address();
        }
        return this.config.address;
    }

    abstract signMessage(message: string): Promise<BaseSignResult>;

    private async initialize() {
        // Initialize iframe if no custom handshake parent is provided
        if (this.config.clientTEEConnection == null) {
            const parsedAPIKey = validateAPIKey(this.config.crossmint.apiKey);
            if (!parsedAPIKey.isValid) {
                throw new Error("Invalid API key");
            }
            const iframeManager = new NcsIframeManager({ environment: parsedAPIKey.environment });
            this.config.clientTEEConnection = await iframeManager.initialize();
        }
    }

    abstract signTransaction(transaction: string): Promise<{ signature: string }>;

    private async getTEEConnection() {
        if (this.config.clientTEEConnection == null) {
            // If there's already an initialization in progress, wait for it
            if (this._initializationPromise) {
                await this._initializationPromise;
                return this.config.clientTEEConnection!;
            }

            // Start initialization and store the promise to prevent concurrent initializations
            this._initializationPromise = this.initializeTEEConnection();

            try {
                await this._initializationPromise;
            } finally {
                // Clear the promise after completion (success or failure)
                this._initializationPromise = null;
            }
        }

        return this.config.clientTEEConnection!;
    }

    private async initializeTEEConnection(): Promise<void> {
        console.warn("TEE connection is not initialized, initializing now...");

        const parsedAPIKey = validateAPIKey(this.config.crossmint.apiKey);
        if (!parsedAPIKey.isValid) {
            throw new Error("Invalid API key");
        }
        const iframeManager = new NcsIframeManager({ environment: parsedAPIKey.environment });
        this.config.clientTEEConnection = await iframeManager.initialize();

        if (this.config.clientTEEConnection == null) {
            throw new Error("Failed to initialize TEE connection");
        }

        console.log("TEE connection initialized successfully");
    }

    protected async handleAuthRequired() {
<<<<<<< HEAD
        console.log("Shadow signer is not null", this.shadowSigner);
=======
>>>>>>> d4fc844b
        if (this.shadowSigner != null) {
            return;
        }

        const clientTEEConnection = await this.getTEEConnection();

        if (this.config.onAuthRequired == null) {
            throw new Error(
                `${this.type} signer requires the onAuthRequired callback to handle OTP verification. ` +
                    `This callback manages the authentication flow (sending OTP and verifying user input). ` +
                    `If using our React/React Native SDK, this is handled automatically by the provider. ` +
                    `For other environments, implement: onAuthRequired: (needsAuth, sendEmailWithOtp, verifyOtp, reject) => { /* your UI logic */ }`
            );
        }

        // Determine if we need to authenticate the user via OTP or not
        const signerResponse = await clientTEEConnection.sendAction({
            event: "request:get-status",
            responseEvent: "response:get-status",
            data: {
                authData: {
                    jwt: this.config.crossmint.experimental_customAuth?.jwt ?? "",
                    apiKey: this.config.crossmint.apiKey,
                },
            },
            options: {
                ...DEFAULT_EVENT_OPTIONS,
                maxRetries: 5,
            },
        });

        if (signerResponse?.status !== "success") {
            throw new Error(signerResponse?.error);
        }

        if (signerResponse.signerStatus === "ready") {
            this._needsAuth = false;
            return;
        } else {
            this._needsAuth = true;
        }

        const { promise, resolve, reject } = this.createAuthPromise();
        this._authPromise = { promise, resolve, reject };

        if (this.config.onAuthRequired) {
            try {
                await this.config.onAuthRequired(
                    this._needsAuth,
                    () => this.sendMessageWithOtp(),
                    (otp) => this.verifyOtp(otp),
                    async () => {
                        this._needsAuth = false;
                        // We call onAuthRequired again so the needsAuth state is updated for the dev
                        if (this.config.onAuthRequired != null) {
                            await this.config.onAuthRequired(
                                this._needsAuth,
                                () => this.sendMessageWithOtp(),
                                (otp) => this.verifyOtp(otp),
                                () => this._authPromise?.reject(new AuthRejectedError())
                            );
                        }
                        reject(new AuthRejectedError());
                    }
                );
            } catch (error) {
                reject(error as Error);
            }
        }

        try {
            await promise;
        } catch (error) {
            throw error;
        }
    }

    public async ensureAuthenticated(): Promise<void> {
        await this.handleAuthRequired();
    }

    protected getJwtOrThrow() {
        const jwt = this.config.crossmint.experimental_customAuth?.jwt;
        if (jwt == null) {
            throw new Error("JWT is required");
        }
        return jwt;
    }

    private createAuthPromise(): { promise: Promise<void>; resolve: () => void; reject: (error: Error) => void } {
        let resolvePromise!: () => void;
        let rejectPromise!: (error: Error) => void;

        const promise = new Promise<void>((resolve, reject) => {
            resolvePromise = resolve;
            rejectPromise = reject;
        });

        return { promise, resolve: resolvePromise, reject: rejectPromise };
    }

    private async sendMessageWithOtp() {
        const handshakeParent = await this.getTEEConnection();
        const authId = this.getAuthId();
        const response = await handshakeParent.sendAction({
            event: "request:start-onboarding",
            responseEvent: "response:start-onboarding",
            data: {
                authData: {
                    jwt: this.config.crossmint.experimental_customAuth?.jwt ?? "",
                    apiKey: this.config.crossmint.apiKey,
                },
                data: { authId },
            },
            options: {
                ...DEFAULT_EVENT_OPTIONS,
                maxRetries: 3,
            },
        });

        if (response?.status === "success" && response.signerStatus === "ready") {
            this._needsAuth = false;
            return;
        }

        if (response?.status === "error") {
            console.error("[sendMessageWithOtp] Failed to send OTP:", response);
            this._authPromise?.reject(new Error(response.error || "Failed to initiate OTP process."));
        }
    }

    private getAuthId() {
        if (this.config.type === "email") {
            return `email:${this.config.email}`;
        }
        return `phone:${this.config.phone}`;
    }

    private async verifyOtp(encryptedOtp: string) {
        let response: SignerOutputEvent<"complete-onboarding">;
        try {
            const handshakeParent = await this.getTEEConnection();
            response = await handshakeParent.sendAction({
                event: "request:complete-onboarding",
                responseEvent: "response:complete-onboarding",
                data: {
                    authData: {
                        jwt: this.config.crossmint.experimental_customAuth?.jwt ?? "",
                        apiKey: this.config.crossmint.apiKey,
                    },
                    data: {
                        onboardingAuthentication: { encryptedOtp },
                    },
                },
                options: {
                    ...DEFAULT_EVENT_OPTIONS,
                    maxRetries: 3,
                },
            });
        } catch (err) {
            console.error("[verifyOtp] Error sending OTP validation request:", err);
            this._needsAuth = true;
            this._authPromise?.reject(err as Error);
            throw err;
        }

        if (response?.status === "success") {
            this._needsAuth = false;
            // We call onAuthRequired again so the needsAuth state is updated for the dev
            if (this.config.onAuthRequired != null) {
                await this.config.onAuthRequired(
                    this._needsAuth,
                    () => this.sendMessageWithOtp(),
                    (otp) => this.verifyOtp(otp),
                    () => this._authPromise?.reject(new AuthRejectedError())
                );
            }
            this._authPromise?.resolve();
            return;
        }

        console.error("[verifyOtp] Failed to validate OTP:", response);
        this._needsAuth = true;
        const errorMessage = response?.status === "error" ? response.error : "Failed to validate encrypted OTP";
        const error = new Error(errorMessage);
        this._authPromise?.reject(error);
        throw error;
    }

    protected abstract getShadowSignerConfig(
        shadowSigner: ShadowSignerData,
        walletAddress: string
    ): ExternalWalletInternalSignerConfig<Chain>;

<<<<<<< HEAD
    protected async initializeShadowSigner<C extends Chain>(
        walletAddress: string,
        ExternalWalletSignerClass: new (config: ExternalWalletInternalSignerConfig<C>) => ExternalWalletSigner<C>
    ) {
        console.log("initializeShadowSigner", walletAddress, this.shadowSignerStorage);
        console.log("hasShadowSigner", await hasShadowSigner(walletAddress, this.shadowSignerStorage));
        if (await hasShadowSigner(walletAddress, this.shadowSignerStorage)) {
            const shadowSigner = await getShadowSigner(walletAddress, this.shadowSignerStorage);
            console.log("shadowSigner", shadowSigner);
            if (shadowSigner != null && this.config.shadowSigner?.enabled !== false) {
                console.log("creating shadow signer", shadowSigner);
                this.shadowSigner = new ExternalWalletSignerClass(
                    this.getShadowSignerConfig(shadowSigner, walletAddress) as ExternalWalletInternalSignerConfig<C>
                );
                console.log("shadowSigner created", this.shadowSigner);
=======
    protected initializeShadowSigner<C extends Chain>(
        walletAddress: string,
        ExternalWalletSignerClass: new (config: ExternalWalletInternalSignerConfig<C>) => ExternalWalletSigner<C>
    ) {
        if (hasShadowSigner(walletAddress)) {
            const shadowSigner = getShadowSigner(walletAddress);
            if (shadowSigner != null && this.config.shadowSigner?.enabled !== false) {
                this.shadowSigner = new ExternalWalletSignerClass(
                    this.getShadowSignerConfig(shadowSigner, walletAddress) as ExternalWalletInternalSignerConfig<C>
                );
>>>>>>> d4fc844b
            }
        }
    }
}

export const DEFAULT_EVENT_OPTIONS = {
    timeoutMs: 10_000,
    intervalMs: 5_000,
};<|MERGE_RESOLUTION|>--- conflicted
+++ resolved
@@ -12,11 +12,8 @@
 import { getShadowSigner, hasShadowSigner, type ShadowSignerData } from "../shadow-signer";
 import type { Chain } from "../../chains/chains";
 import type { ExternalWalletSigner } from "../external-wallet-signer";
-<<<<<<< HEAD
 import type { ShadowSignerStorage } from "@/signers/shadow-signer";
 import { getStorage } from "../shadow-signer";
-=======
->>>>>>> d4fc844b
 
 export abstract class NonCustodialSigner implements Signer {
     public readonly type: "email" | "phone";
@@ -28,7 +25,6 @@
     } | null = null;
     private _initializationPromise: Promise<void> | null = null;
     protected shadowSigner: ExternalWalletSigner<Chain> | null = null;
-<<<<<<< HEAD
     protected shadowSignerStorage?: ShadowSignerStorage;
 
     constructor(
@@ -36,10 +32,6 @@
         shadowSignerStorage?: ShadowSignerStorage
     ) {
         this.shadowSignerStorage = shadowSignerStorage ?? getStorage();
-=======
-
-    constructor(protected config: EmailInternalSignerConfig | PhoneInternalSignerConfig) {
->>>>>>> d4fc844b
         this.initialize();
         this.type = this.config.type;
     }
@@ -114,10 +106,6 @@
     }
 
     protected async handleAuthRequired() {
-<<<<<<< HEAD
-        console.log("Shadow signer is not null", this.shadowSigner);
-=======
->>>>>>> d4fc844b
         if (this.shadowSigner != null) {
             return;
         }
@@ -312,34 +300,16 @@
         walletAddress: string
     ): ExternalWalletInternalSignerConfig<Chain>;
 
-<<<<<<< HEAD
     protected async initializeShadowSigner<C extends Chain>(
         walletAddress: string,
         ExternalWalletSignerClass: new (config: ExternalWalletInternalSignerConfig<C>) => ExternalWalletSigner<C>
     ) {
-        console.log("initializeShadowSigner", walletAddress, this.shadowSignerStorage);
-        console.log("hasShadowSigner", await hasShadowSigner(walletAddress, this.shadowSignerStorage));
         if (await hasShadowSigner(walletAddress, this.shadowSignerStorage)) {
             const shadowSigner = await getShadowSigner(walletAddress, this.shadowSignerStorage);
-            console.log("shadowSigner", shadowSigner);
-            if (shadowSigner != null && this.config.shadowSigner?.enabled !== false) {
-                console.log("creating shadow signer", shadowSigner);
-                this.shadowSigner = new ExternalWalletSignerClass(
-                    this.getShadowSignerConfig(shadowSigner, walletAddress) as ExternalWalletInternalSignerConfig<C>
-                );
-                console.log("shadowSigner created", this.shadowSigner);
-=======
-    protected initializeShadowSigner<C extends Chain>(
-        walletAddress: string,
-        ExternalWalletSignerClass: new (config: ExternalWalletInternalSignerConfig<C>) => ExternalWalletSigner<C>
-    ) {
-        if (hasShadowSigner(walletAddress)) {
-            const shadowSigner = getShadowSigner(walletAddress);
             if (shadowSigner != null && this.config.shadowSigner?.enabled !== false) {
                 this.shadowSigner = new ExternalWalletSignerClass(
                     this.getShadowSignerConfig(shadowSigner, walletAddress) as ExternalWalletInternalSignerConfig<C>
                 );
->>>>>>> d4fc844b
             }
         }
     }
