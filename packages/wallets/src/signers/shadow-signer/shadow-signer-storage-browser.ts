<<<<<<< HEAD
import type { ShadowSignerData, ShadowSignerStorage } from ".";
import type { Chain } from "../../chains/chains";
=======
import type { ShadowSignerData, ShadowSignerStorage } from "./utils";

>>>>>>> e2669a03
export class BrowserShadowSignerStorage implements ShadowSignerStorage {
    private readonly SHADOW_SIGNER_DB_NAME = "crossmint_shadow_keys";
    private readonly SHADOW_SIGNER_DB_STORE = "keys";
    private readonly SHADOW_SIGNER_STORAGE_KEY = "crossmint_shadow_signer";

    private async openDB(): Promise<IDBDatabase> {
        return new Promise((resolve, reject) => {
            const request = indexedDB.open(this.SHADOW_SIGNER_DB_NAME, 1);
            request.onerror = () => reject(request.error);
            request.onsuccess = () => resolve(request.result);
            request.onupgradeneeded = (event) => {
                const db = (event.target as IDBOpenDBRequest).result;
                if (!db.objectStoreNames.contains(this.SHADOW_SIGNER_DB_STORE)) {
                    db.createObjectStore(this.SHADOW_SIGNER_DB_STORE);
                }
            };
        });
    }

    async keyGenerator(chain: Chain): Promise<string> {
        if (chain === "solana" || chain === "stellar") {
            const keyPair = (await window.crypto.subtle.generateKey(
                {
                    name: "Ed25519",
                    namedCurve: "Ed25519",
                } as AlgorithmIdentifier,
                false,
                ["sign", "verify"]
            )) as CryptoKeyPair;

            const publicKeyBuffer = await window.crypto.subtle.exportKey("raw", keyPair.publicKey);
            const publicKeyBytes = new Uint8Array(publicKeyBuffer);
            const publicKeyBase64 = Buffer.from(publicKeyBytes).toString("base64");

            await this.storePrivateKeyByPublicKey(publicKeyBase64, keyPair.privateKey);

            return publicKeyBase64;
        }

        // For EVM chains, use P256 (secp256r1)
        const keyPair = (await window.crypto.subtle.generateKey(
            {
                name: "ECDSA",
                namedCurve: "P-256",
            },
            false,
            ["sign", "verify"]
        )) as CryptoKeyPair;

        const publicKeyBuffer = await window.crypto.subtle.exportKey("raw", keyPair.publicKey);
        const publicKeyBytes = new Uint8Array(publicKeyBuffer);
        const publicKeyBase64 = Buffer.from(publicKeyBytes).toString("base64");

        await this.storePrivateKeyByPublicKey(publicKeyBase64, keyPair.privateKey);
        await this.storeKeyAlgorithm(publicKeyBase64, "P-256");

        return publicKeyBase64;
    }

    async sign(publicKeyBase64: string, data: Uint8Array): Promise<Uint8Array> {
        const privateKey = await this.getPrivateKeyByPublicKey(publicKeyBase64);
        if (privateKey == null) {
            throw new Error(`No private key found for public key: ${publicKeyBase64}`);
        }

        const algorithm = await this.getKeyAlgorithm(publicKeyBase64);

        if (algorithm === "P-256") {
            // For P256, use ECDSA with SHA-256
            const signature = await window.crypto.subtle.sign(
                {
                    name: "ECDSA",
                    hash: { name: "SHA-256" },
                },
                privateKey,
                data as BufferSource
            );
            return new Uint8Array(signature);
        }

        // Default to Ed25519 for Solana/Stellar
        const signature = await window.crypto.subtle.sign({ name: "Ed25519" }, privateKey, data as BufferSource);

        return new Uint8Array(signature);
    }

    private async storePrivateKeyByPublicKey(publicKey: string, privateKey: CryptoKey): Promise<void> {
        if (typeof indexedDB === "undefined") {
            return;
        }

        const db = await this.openDB();
        const tx = db.transaction([this.SHADOW_SIGNER_DB_STORE], "readwrite");
        const store = tx.objectStore(this.SHADOW_SIGNER_DB_STORE);
        store.put(privateKey, publicKey);

        return new Promise<void>((resolve, reject) => {
            tx.oncomplete = () => resolve();
            tx.onerror = () => reject(tx.error);
        });
    }

    private async getPrivateKeyByPublicKey(publicKey: string): Promise<CryptoKey | null> {
        if (typeof indexedDB === "undefined") {
            return null;
        }

        try {
            const db = await this.openDB();
            const tx = db.transaction([this.SHADOW_SIGNER_DB_STORE], "readonly");
            const store = tx.objectStore(this.SHADOW_SIGNER_DB_STORE);
            const request = store.get(publicKey);

            return new Promise((resolve, reject) => {
                request.onsuccess = () => resolve(request.result || null);
                request.onerror = () => reject(request.error);
            });
        } catch (error) {
            console.warn("Failed to retrieve private key from IndexedDB:", error);
            return null;
        }
    }

    private async storeKeyAlgorithm(publicKey: string, algorithm: string): Promise<void> {
        if (typeof indexedDB === "undefined") {
            return;
        }

        const db = await this.openDB();
        const tx = db.transaction([this.SHADOW_SIGNER_DB_STORE], "readwrite");
        const store = tx.objectStore(this.SHADOW_SIGNER_DB_STORE);
        store.put(algorithm, `${publicKey}_algorithm`);

        return new Promise<void>((resolve, reject) => {
            tx.oncomplete = () => resolve();
            tx.onerror = () => reject(tx.error);
        });
    }

    private async getKeyAlgorithm(publicKey: string): Promise<string | null> {
        if (typeof indexedDB === "undefined") {
            return null;
        }

        try {
            const db = await this.openDB();
            const tx = db.transaction([this.SHADOW_SIGNER_DB_STORE], "readonly");
            const store = tx.objectStore(this.SHADOW_SIGNER_DB_STORE);
            const request = store.get(`${publicKey}_algorithm`);

            return new Promise((resolve, reject) => {
                request.onsuccess = () => resolve(request.result || null);
                request.onerror = () => reject(request.error);
            });
        } catch (error) {
            console.warn("Failed to retrieve key algorithm from IndexedDB:", error);
            return null;
        }
    }

    storeMetadata(walletAddress: string, data: ShadowSignerData): Promise<void> {
        if (typeof localStorage === "undefined") {
            return Promise.resolve();
        }

        localStorage.setItem(`${this.SHADOW_SIGNER_STORAGE_KEY}_${walletAddress}`, JSON.stringify(data));
        return Promise.resolve();
    }

    getMetadata(walletAddress: string): Promise<ShadowSignerData | null> {
        if (typeof localStorage === "undefined") {
            return Promise.resolve(null);
        }

        try {
            const stored = localStorage.getItem(`${this.SHADOW_SIGNER_STORAGE_KEY}_${walletAddress}`);
            return Promise.resolve(stored ? JSON.parse(stored) : null);
        } catch (error) {
            console.warn("Failed to retrieve metadata from localStorage:", error);
            return Promise.resolve(null);
        }
    }
}<|MERGE_RESOLUTION|>--- conflicted
+++ resolved
@@ -1,10 +1,6 @@
-<<<<<<< HEAD
-import type { ShadowSignerData, ShadowSignerStorage } from ".";
+import type { ShadowSignerData, ShadowSignerStorage } from "./utils";
 import type { Chain } from "../../chains/chains";
-=======
-import type { ShadowSignerData, ShadowSignerStorage } from "./utils";
 
->>>>>>> e2669a03
 export class BrowserShadowSignerStorage implements ShadowSignerStorage {
     private readonly SHADOW_SIGNER_DB_NAME = "crossmint_shadow_keys";
     private readonly SHADOW_SIGNER_DB_STORE = "keys";
@@ -40,6 +36,7 @@
             const publicKeyBase64 = Buffer.from(publicKeyBytes).toString("base64");
 
             await this.storePrivateKeyByPublicKey(publicKeyBase64, keyPair.privateKey);
+            await this.storeKeyAlgorithm(publicKeyBase64, "Ed25519");
 
             return publicKeyBase64;
         }
