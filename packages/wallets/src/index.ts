<<<<<<< HEAD
// SDK
export { createCrossmint, CrossmintWallets } from "./sdk";

// Wallets
export { Wallet } from "./wallets/wallet";
export { SolanaWallet } from "./wallets/solana";
export { EVMWallet } from "./wallets/evm";

// Core types
export type { Activity, Balances, DelegatedSigner, Transaction, WalletArgsFor } from "./wallets/types";
export type { Chain, EVMChain, SolanaChain } from "./chains/chains";

// Signer configuration types
export type {
    EmailSignerConfig,
    EvmExternalWalletSignerConfig,
    ExternalWalletSignerConfigForChain,
    SignerConfigForChain,
    SolanaExternalWalletSignerConfig,
} from "./signers/types";
=======
export * from "./sdk";
export * from "./utils/errors";
export * from "./wallets/wallet";
export * from "./wallets/wallet-factory";
export * from "./wallets/solana";
export * from "./wallets/evm";
export * from "./wallets/types";
export * from "./chains/chains";
export * from "./signers/types";
export { ApiClient as WalletsApiClient } from "./api";
>>>>>>> d567616a
<|MERGE_RESOLUTION|>--- conflicted
+++ resolved
@@ -1,6 +1,8 @@
-<<<<<<< HEAD
 // SDK
 export { createCrossmint, CrossmintWallets } from "./sdk";
+
+// API
+export { ApiClient as WalletsApiClient } from "./api";
 
 // Wallets
 export { Wallet } from "./wallets/wallet";
@@ -18,16 +20,4 @@
     ExternalWalletSignerConfigForChain,
     SignerConfigForChain,
     SolanaExternalWalletSignerConfig,
-} from "./signers/types";
-=======
-export * from "./sdk";
-export * from "./utils/errors";
-export * from "./wallets/wallet";
-export * from "./wallets/wallet-factory";
-export * from "./wallets/solana";
-export * from "./wallets/evm";
-export * from "./wallets/types";
-export * from "./chains/chains";
-export * from "./signers/types";
-export { ApiClient as WalletsApiClient } from "./api";
->>>>>>> d567616a
+} from "./signers/types";