// SDK
export { createCrossmint, CrossmintWallets } from "./sdk";

// API
export { ApiClient as WalletsApiClient } from "./api";

// Wallets
export { Wallet } from "./wallets/wallet";
export { SolanaWallet } from "./wallets/solana";
export { EVMWallet } from "./wallets/evm";
export { StellarWallet } from "./wallets/stellar";

// Core types
export type {
    Activity,
    Balances,
    DelegatedSigner,
    EVMTransactionInput,
    Transaction,
    WalletArgsFor,
<<<<<<< HEAD
    WalletPlugin,
=======
    Signature,
>>>>>>> 79279161
    SolanaTransactionInput,
} from "./wallets/types";
export type { Chain, EVMChain, SolanaChain, StellarChain } from "./chains/chains";

// Signer configuration types
export type {
    EmailSignerConfig,
    PhoneSignerConfig,
    EvmExternalWalletSignerConfig,
    ExternalWalletSignerConfigForChain,
    SignerConfigForChain,
    SolanaExternalWalletSignerConfig,
    StellarExternalWalletSignerConfig,
} from "./signers/types";<|MERGE_RESOLUTION|>--- conflicted
+++ resolved
@@ -18,11 +18,8 @@
     EVMTransactionInput,
     Transaction,
     WalletArgsFor,
-<<<<<<< HEAD
     WalletPlugin,
-=======
     Signature,
->>>>>>> 79279161
     SolanaTransactionInput,
 } from "./wallets/types";
 export type { Chain, EVMChain, SolanaChain, StellarChain } from "./chains/chains";
