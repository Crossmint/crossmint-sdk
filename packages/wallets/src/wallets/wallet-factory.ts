import { WebAuthnP256 } from "ox";
import type { ApiClient, GetWalletSuccessResponse } from "../api";
import { WalletCreationError, WalletNotAvailableError } from "../utils/errors";
import type { Chain } from "../chains/chains";
import type { InternalSignerConfig, SignerConfigForChain, ExternalWalletInternalSignerConfig } from "../signers/types";
import { Wallet } from "./wallet";
import { assembleSigner } from "../signers";
<<<<<<< HEAD
import type { WalletArgsFor } from "./types";
import { EmailSigner } from "@/signers/email/email";
=======
import type { WalletOptions } from "./types";
>>>>>>> 6e2ff2e1
import { deepCompare } from "@/utils/signer-validation";
import { EvmEmailSigner } from "@/signers/email/evm-email-signer";
import { SolanaEmailSigner } from "@/signers/email/solana-email-signer";
import { isEVMBlockchain } from "@crossmint/common-sdk-base";

export class WalletFactory {
    constructor(private readonly apiClient: ApiClient) {}

    public async getOrCreateWallet<C extends Chain>(args: WalletArgsFor<C>): Promise<Wallet<C>> {
        if (this.apiClient.isServerSide) {
            throw new WalletCreationError("getOrCreateWallet is not supported on server side");
        }

        const existingWallet = await this.apiClient.getWallet(
            `me:${args.chain === "solana" ? "solana-smart-wallet" : "evm-smart-wallet"}`
        );

        if (existingWallet && !("error" in existingWallet)) {
            await this.validateWalletConfig(existingWallet, args);
            return this.createWalletInstance(existingWallet, args);
        }

        return this.createWallet(args);
    }

    public async getWallet<C extends Chain>(walletLocator: string, args: WalletArgsFor<C>): Promise<Wallet<C>> {
        if (!this.apiClient.isServerSide) {
            throw new WalletCreationError("getWallet is not supported on client side, use getOrCreateWallet instead");
        }

        const walletResponse = await this.apiClient.getWallet(walletLocator);
        if ("error" in walletResponse) {
            throw new WalletNotAvailableError(JSON.stringify(walletResponse));
        }
        return this.createWalletInstance(walletResponse, args);
    }

    public async createWallet<C extends Chain>(args: WalletArgsFor<C>): Promise<Wallet<C>> {
        await args.options?.experimental_callbacks?.onWalletCreationStart?.();
        let walletPayload: any;
        if (args.chain === "solana") {
            walletPayload = {
                type: "solana-smart-wallet",
                config: {
                    adminSigner: await this.configureSigner(args.chain, args.signer),
                },
                linkedUser: args.owner ?? undefined,
            };
        } else {
            walletPayload = {
                type: "evm-smart-wallet",
                config: {
                    adminSigner: await this.configureSigner(args.chain, args.signer),
                },
                linkedUser: args.owner ?? undefined,
            };
        }

        const walletResponse = await this.apiClient.createWallet(walletPayload);

        if ("error" in walletResponse) {
            throw new WalletCreationError(JSON.stringify(walletResponse));
        }

        return this.createWalletInstance(walletResponse, args);
    }

    private createWalletInstance<C extends Chain>(
        walletResponse: GetWalletSuccessResponse,
        args: WalletArgsFor<C>
    ): Wallet<C> {
        const signerConfig = this.toInternalSignerConfig(walletResponse, args.signer, args.options);
        return new Wallet(
            {
                chain: args.chain,
                address: walletResponse.address,
                signer: assembleSigner(args.chain, signerConfig),
                options: args.options,
            },
            this.apiClient
        );
    }

    private toInternalSignerConfig<C extends Chain>(
        walletResponse: GetWalletSuccessResponse,
        signer: SignerConfigForChain<C>,
        options?: WalletOptions
    ): InternalSignerConfig<C> {
        if (signer == null) {
            throw new WalletCreationError("Signer is required to create a wallet");
        }

        switch (signer.type) {
            case "api-key": {
                let address;
                switch (walletResponse.type) {
                    case "solana-smart-wallet":
                        address = walletResponse.config.adminSigner.address;
                        break;
                    case "evm-smart-wallet":
                        if (walletResponse.config.adminSigner.type === "evm-fireblocks-custodial") {
                            address = walletResponse.config.adminSigner.address;
                        }
                        break;
                }
                if (address == null) {
                    throw new WalletCreationError("Wallet signer 'api-key' has no address");
                }
                return {
                    type: "api-key",
                    address,
                };
            }

            case "external-wallet":
                return signer as ExternalWalletInternalSignerConfig<C>;

            case "passkey":
                if (
                    walletResponse.type === "evm-smart-wallet" &&
                    walletResponse.config.adminSigner.type === "evm-passkey"
                ) {
                    return {
                        type: "passkey",
                        id: walletResponse.config.adminSigner.id,
                        name: walletResponse.config.adminSigner.name,
                        onCreatePasskey: signer.onCreatePasskey,
                        onSignWithPasskey: signer.onSignWithPasskey,
                    };
                }
                throw new WalletCreationError("Passkey signer is not supported for this wallet type");

            case "email": {
                if (
                    !(
                        (walletResponse.type === "solana-smart-wallet" &&
                            walletResponse.config.adminSigner.type === "solana-keypair") ||
                        (walletResponse.type === "evm-smart-wallet" &&
                            walletResponse.config.adminSigner.type === "evm-keypair")
                    )
                ) {
                    throw new WalletCreationError("Wallet signer 'email' has no address");
                }

                const address = walletResponse.config.adminSigner.address;
                const email = signer.email ?? this.apiClient.crossmint.experimental_customAuth?.email;
                return {
                    type: "email",
                    email,
                    signerAddress: address,
                    crossmint: this.apiClient.crossmint,
                    onAuthRequired: signer.onAuthRequired,
                    clientTEEConnection: options?.clientTEEConnection,
                };
            }

            default:
                throw new Error("Invalid signer type");
        }
    }

    private async configureSigner<C extends Chain>(chain: C, signer?: SignerConfigForChain<C>) {
        if (signer?.type === "passkey") {
            const passkeyName = signer.name ?? `Crossmint Wallet ${Date.now()}`;
            const passkeyCredential = signer.onCreatePasskey
                ? await signer.onCreatePasskey(passkeyName)
                : await WebAuthnP256.createCredential({ name: passkeyName });
            return {
                type: "evm-passkey",
                id: passkeyCredential.id,
                name: passkeyName,
                publicKey: {
                    x: passkeyCredential.publicKey.x.toString(),
                    y: passkeyCredential.publicKey.y.toString(),
                },
            } as const;
        }

        return await this.toExternalSignerConfig(chain, signer);
    }

    private async toExternalSignerConfig<C extends Chain>(
        chain: C,
        signer?: SignerConfigForChain<C>,
        existingWallet?: GetWalletSuccessResponse
    ) {
        if (!signer || signer.type === "api-key") {
            return {
                type: chain === "solana" ? "solana-fireblocks-custodial" : "evm-fireblocks-custodial",
            };
        }

        if (signer.type === "external-wallet") {
            return {
                type: chain === "solana" ? "solana-keypair" : "evm-keypair",
                address: signer.address,
            };
        }

        if (signer.type === "passkey" && existingWallet != null) {
            if (
                existingWallet?.type !== "evm-smart-wallet" ||
                existingWallet.config.adminSigner.type !== "evm-passkey"
            ) {
                throw new WalletCreationError("Passkey signer is not supported for this wallet type");
            }
            return {
                type: "evm-passkey",
                id: existingWallet.config.adminSigner.id,
                name: existingWallet.config.adminSigner.name,
                publicKey: {
                    x: existingWallet.config.adminSigner.publicKey.x,
                    y: existingWallet.config.adminSigner.publicKey.y,
                },
            };
        }

        if (signer.type === "email") {
            const email = signer.email ?? this.apiClient.crossmint.experimental_customAuth?.email;
            if (email == null) {
                throw new Error("Email is required to create a wallet with email signer");
            }

            if (chain === "solana") {
                const emailSignerAddress = await SolanaEmailSigner.pregenerateSigner(email, this.apiClient.crossmint);
                return {
                    type: "solana-keypair",
                    address: emailSignerAddress,
                };
            } else if (isEVMBlockchain(chain)) {
                const emailSignerAddress = await EvmEmailSigner.pregenerateSigner(email, this.apiClient.crossmint);
                return {
                    type: "evm-keypair",
                    address: emailSignerAddress,
                };
            }
        }

        throw new Error("Invalid signer type");
    }

    private async validateWalletConfig<C extends Chain>(
        existingWallet: GetWalletSuccessResponse,
        args: WalletArgsFor<C>
    ): Promise<void> {
        if (args.owner != null && existingWallet.linkedUser != null && args.owner !== existingWallet.linkedUser) {
            throw new WalletCreationError("Wallet owner does not match existing wallet's linked user");
        }

        if (existingWallet.type !== "solana-smart-wallet" && existingWallet.type !== "evm-smart-wallet") {
            return;
        }

        const configuredArgsSigner = await this.toExternalSignerConfig(args.chain, args.signer, existingWallet);
        const existingWalletSigner = existingWallet.config.adminSigner as any;

        if (configuredArgsSigner && existingWalletSigner) {
            if (configuredArgsSigner.type !== existingWalletSigner.type) {
                throw new WalletCreationError(
                    "The wallet signer type provided in the wallet config does not match the existing wallet's adminSigner type"
                );
            }
            deepCompare(configuredArgsSigner, existingWalletSigner);
        }
    }
}<|MERGE_RESOLUTION|>--- conflicted
+++ resolved
@@ -5,12 +5,7 @@
 import type { InternalSignerConfig, SignerConfigForChain, ExternalWalletInternalSignerConfig } from "../signers/types";
 import { Wallet } from "./wallet";
 import { assembleSigner } from "../signers";
-<<<<<<< HEAD
-import type { WalletArgsFor } from "./types";
-import { EmailSigner } from "@/signers/email/email";
-=======
-import type { WalletOptions } from "./types";
->>>>>>> 6e2ff2e1
+import type { WalletArgsFor, WalletOptions } from "./types";
 import { deepCompare } from "@/utils/signer-validation";
 import { EvmEmailSigner } from "@/signers/email/evm-email-signer";
 import { SolanaEmailSigner } from "@/signers/email/solana-email-signer";
