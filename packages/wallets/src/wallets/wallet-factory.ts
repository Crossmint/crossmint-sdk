import { WebAuthnP256 } from "ox";

import type {
    AdminSignerConfig,
    ApiClient,
    CreateWalletParams,
    GetWalletSuccessResponse,
    RegisterSignerPasskeyParams,
    DelegatedSigner as DelegatedSignerResponse,
    RegisterSignerParams,
} from "../api";
import { WalletCreationError, WalletNotAvailableError } from "../utils/errors";
import type { Chain } from "../chains/chains";
import type {
    ApiKeyInternalSignerConfig,
    EmailInternalSignerConfig,
    EmailSignerConfig,
    EVM256KeypairSignerConfig,
    InternalSignerConfig,
    PasskeyInternalSignerConfig,
    PasskeySignerConfig,
    PhoneInternalSignerConfig,
    PhoneSignerConfig,
    SignerConfigForChain,
} from "../signers/types";
import { Wallet } from "./wallet";
import { assembleSigner } from "../signers";
import type { DelegatedSigner, WalletArgsFor, WalletCreateArgs, WalletOptions } from "./types";
import { compareSignerConfigs } from "../utils/signer-validation";
import { generateShadowSigner, storeShadowSigner } from "../signers/shadow-signer";

const DELEGATED_SIGNER_MISMATCH_ERROR =
    "When 'delegatedSigners' is provided to a method that may fetch an existing wallet, each specified delegated signer must exist in that wallet's configuration.";

type SmartWalletConfig = {
    adminSigner: AdminSignerConfig | PasskeySignerConfig;
    delegatedSigners?: DelegatedSignerResponse[];
};

export class WalletFactory {
    constructor(private readonly apiClient: ApiClient) {}

    public async getOrCreateWallet<C extends Chain>(args: WalletCreateArgs<C>): Promise<Wallet<C>> {
        if (this.apiClient.isServerSide) {
            throw new WalletCreationError(
                "getOrCreateWallet can only be called from client-side code.\n- Make sure you're running this in the browser (or another client environment), not on your server.\n- Use your Crossmint Client API Key (not a server key)."
            );
        }

        const locator = this.getWalletLocator<C>(args);

        const existingWallet = await this.apiClient.getWallet(locator);

        if (existingWallet != null && !("error" in existingWallet)) {
            return this.createWalletInstance(existingWallet, args);
        }

        return this.createWallet(args);
    }

    // Client-side
    public async getWallet<C extends Chain>(args: WalletArgsFor<C>): Promise<Wallet<C>>;
    // Server-side
    public async getWallet<C extends Chain>(walletLocator: string, args: WalletArgsFor<C>): Promise<Wallet<C>>;
    public async getWallet<C extends Chain>(
        argsOrLocator: string | WalletArgsFor<C>,
        maybeArgs?: WalletArgsFor<C>
    ): Promise<Wallet<C>> {
        let walletLocator: string;
        let args: WalletArgsFor<C>;

        if (typeof argsOrLocator === "string") {
            if (!this.apiClient.isServerSide) {
                throw new WalletCreationError(
                    "getWallet with walletLocator is not supported on client side, use getOrCreateWallet instead"
                );
            }
            if (maybeArgs == null) {
                throw new WalletCreationError(
                    "Wallet configuration is required when using walletLocator: https://docs.crossmint.com/sdk-reference/wallets/type-aliases/WalletArgsFor"
                );
            }
            walletLocator = argsOrLocator;
            args = maybeArgs;
        } else {
            if (this.apiClient.isServerSide) {
                throw new WalletCreationError(
                    "getWallet on server side requires a walletLocator parameter. Use getWallet(walletLocator, args) instead."
                );
            }
            args = argsOrLocator;
            walletLocator = `me:${this.getChainType(args.chain)}:smart`;
        }

        const existingWallet = await this.apiClient.getWallet(walletLocator);
        if ("error" in existingWallet) {
            throw new WalletNotAvailableError(JSON.stringify(existingWallet));
        }

        return this.createWalletInstance(existingWallet, args);
    }

    public async createWallet<C extends Chain>(args: WalletCreateArgs<C>): Promise<Wallet<C>> {
        await args.options?.experimental_callbacks?.onWalletCreationStart?.();

        let adminSignerConfig = args.onCreateConfig?.adminSigner ?? args.signer;
        const { delegatedSigners, shadowSignerPublicKey, shadowSignerPublicKeyBase64 } =
            await this.buildDelegatedSigners(args);
        const tempArgs = { ...args, signer: adminSignerConfig };
        this.mutateSignerFromCustomAuth(tempArgs, true);
        adminSignerConfig = tempArgs.signer;
        const adminSigner =
            adminSignerConfig.type === "passkey" && adminSignerConfig.id == null
                ? await this.createPasskeySigner(adminSignerConfig)
                : adminSignerConfig;

        const walletResponse = await this.apiClient.createWallet({
            type: "smart",
            chainType: this.getChainType(args.chain),
            config: {
                adminSigner,
                ...(args?.plugins ? { plugins: args.plugins } : {}),
                ...(delegatedSigners != null ? { delegatedSigners } : {}),
            },
            owner: args.owner ?? undefined,
            alias: args.alias ?? undefined,
        } as CreateWalletParams);

        if ("error" in walletResponse) {
            throw new WalletCreationError(JSON.stringify(walletResponse));
        }
        if (shadowSignerPublicKey != null && shadowSignerPublicKeyBase64 != null) {
            await storeShadowSigner(
                walletResponse.address,
                args.chain,
                shadowSignerPublicKey,
                shadowSignerPublicKeyBase64,
                args.options?.shadowSignerStorage
            );
        }

        return this.createWalletInstance(walletResponse, args);
    }

    private createWalletInstance<C extends Chain>(
        walletResponse: GetWalletSuccessResponse,
        args: WalletArgsFor<C>
    ): Wallet<C> {
        this.validateExistingWalletConfig(walletResponse, args);
        const signerConfig = this.toInternalSignerConfig(walletResponse, args.signer, args.options);
        return new Wallet(
            {
                chain: args.chain,
                address: walletResponse.address,
                owner: walletResponse.owner,
                signer: assembleSigner(
                    args.chain,
                    signerConfig,
                    walletResponse.address,
                    this.isShadowSignerEnabled(args.chain, args.options),
                    args.options?.shadowSignerStorage
                ),
                options: args.options,
                alias: args.alias,
            },
            this.apiClient
        );
    }

    private toInternalSignerConfig<C extends Chain>(
        walletResponse: GetWalletSuccessResponse,
        signerArgs: SignerConfigForChain<C>,
        options?: WalletOptions
    ): InternalSignerConfig<C> {
        if (
            !(
                walletResponse.chainType === "evm" ||
                walletResponse.chainType === "solana" ||
                walletResponse.chainType === "stellar"
            )
        ) {
            throw new WalletCreationError(`Wallet type ${walletResponse.chainType} is not supported`);
        }

        if (signerArgs == null && walletResponse.config?.adminSigner == null) {
            throw new WalletCreationError("Signer is required to create a wallet");
        }

        switch (signerArgs.type) {
            case "api-key": {
                return {
                    type: "api-key",
                    locator: this.getSignerLocator(signerArgs),
                    address: walletResponse.address,
                } as ApiKeyInternalSignerConfig;
            }

            case "external-wallet": {
                const walletSigner = this.getWalletSigner(walletResponse, this.getSignerLocator(signerArgs));

                return { ...walletSigner, ...signerArgs } as InternalSignerConfig<C>;
            }
            case "evm-p256-keypair": {
                const walletSigner = this.getWalletSigner(walletResponse, this.getSignerLocator(signerArgs));

                return { ...walletSigner, ...signerArgs } as InternalSignerConfig<C>;
            }
            case "passkey": {
                const walletSigner = this.getWalletSigner(
                    walletResponse,
                    this.getSignerLocator(signerArgs)
                ) as PasskeySignerConfig;

                return {
                    type: "passkey",
                    id: walletSigner.id,
                    name: walletSigner.name,
                    locator: walletSigner.locator,
                    onCreatePasskey: signerArgs.onCreatePasskey,
                    onSignWithPasskey: signerArgs.onSignWithPasskey,
                } as PasskeyInternalSignerConfig;
            }
            case "email": {
                const walletSigner = this.getWalletSigner(
                    walletResponse,
                    this.getSignerLocator(signerArgs)
                ) as EmailSignerConfig;

                return {
                    type: "email",
                    email: walletSigner.email,
                    locator: "locator" in walletSigner ? walletSigner.locator : this.getSignerLocator(signerArgs),
                    address: "address" in walletSigner ? walletSigner.address : walletResponse.address,
                    crossmint: this.apiClient.crossmint,
                    onAuthRequired: signerArgs.onAuthRequired,
                    clientTEEConnection: options?.clientTEEConnection,
                } as EmailInternalSignerConfig;
            }

            case "phone": {
                const walletSigner = this.getWalletSigner(
                    walletResponse,
                    this.getSignerLocator(signerArgs)
                ) as PhoneSignerConfig;

                return {
                    type: "phone",
                    phone: walletSigner.phone,
                    locator: "locator" in walletSigner ? walletSigner.locator : this.getSignerLocator(signerArgs),
                    address: "address" in walletSigner ? walletSigner.address : walletResponse.address,
                    crossmint: this.apiClient.crossmint,
                    onAuthRequired: signerArgs.onAuthRequired,
                    clientTEEConnection: options?.clientTEEConnection,
                } as PhoneInternalSignerConfig;
            }

            default:
                throw new Error("Invalid signer type");
        }
    }

    private getWalletSigner(
        wallet: GetWalletSuccessResponse,
        signerLocator: string
    ): AdminSignerConfig | DelegatedSignerResponse | PasskeySignerConfig {
        const config = wallet.config as SmartWalletConfig;
        const adminSigner = config?.adminSigner;
        const delegatedSigners = config?.delegatedSigners || [];
        if ("locator" in adminSigner && adminSigner.locator === signerLocator) {
            return adminSigner;
        }
        const delegatedSigner = delegatedSigners.find((ds) => ds.locator === signerLocator);
        if (delegatedSigner != null) {
            return delegatedSigner;
        }
        throw new WalletCreationError(`${signerLocator} signer does not match the wallet's signer type`);
    }

    private getWalletLocator<C extends Chain>(args: WalletArgsFor<C>): string {
        return `me:${this.getChainType(args.chain)}:smart` + (args.alias != null ? `:alias:${args.alias}` : "");
    }

    private async createPasskeySigner<C extends Chain>(
        signer: SignerConfigForChain<C>
    ): Promise<RegisterSignerPasskeyParams> {
        if (signer.type !== "passkey") {
            throw new Error("Signer is not a passkey");
        }
        const passkeyName = signer.name ?? `Crossmint Wallet ${Date.now()}`;
        const passkeyCredential = signer.onCreatePasskey
            ? await signer.onCreatePasskey(passkeyName)
            : await WebAuthnP256.createCredential({ name: passkeyName });
        return {
            type: "passkey",
            id: passkeyCredential.id,
            name: passkeyName,
            publicKey: {
                x: passkeyCredential.publicKey.x.toString(),
                y: passkeyCredential.publicKey.y.toString(),
            },
        };
    }

    private mutateSignerFromCustomAuth<C extends Chain>(args: WalletArgsFor<C>, isNewWalletSigner = false): void {
        const { experimental_customAuth } = this.apiClient.crossmint;
        if (args.signer.type === "email" && experimental_customAuth?.email != null) {
            args.signer.email = args.signer.email ?? experimental_customAuth.email;
        }
        if (args.signer.type === "phone" && experimental_customAuth?.phone != null) {
            args.signer.phone = args.signer.phone ?? experimental_customAuth.phone;
        }
        if (args.signer.type === "external-wallet" && experimental_customAuth?.externalWalletSigner != null) {
            args.signer = isNewWalletSigner
                ? ({
                      type: "external-wallet",
                      address: experimental_customAuth.externalWalletSigner.address,
                  } as SignerConfigForChain<C>)
                : (experimental_customAuth.externalWalletSigner as SignerConfigForChain<C>);
        }
        return;
    }

    private validateExistingWalletConfig<C extends Chain>(
        existingWallet: GetWalletSuccessResponse,
        args: WalletArgsFor<C> | WalletCreateArgs<C>
    ): void {
        if (args.owner != null && existingWallet.owner != null && args.owner !== existingWallet.owner) {
            throw new WalletCreationError("Wallet owner does not match existing wallet's linked user");
        }

        if (
            (args.chain === "solana" && existingWallet.chainType !== "solana") ||
            (args.chain !== "solana" && existingWallet.chainType === "solana") ||
            (args.chain === "stellar" && existingWallet.chainType !== "stellar") ||
            (args.chain !== "stellar" && existingWallet.chainType === "stellar")
        ) {
            throw new WalletCreationError(
                `Wallet chain does not match existing wallet's chain. You must use chain: ${existingWallet.chainType}.`
            );
        }

        if (existingWallet.type !== "smart") {
            return;
        }

        if ("onCreateConfig" in args && args.onCreateConfig != null) {
            let expectedAdminSigner = args.onCreateConfig?.adminSigner ?? args.signer;
            const config = existingWallet.config as SmartWalletConfig;
            const existingWalletSigner = config?.adminSigner;

            const tempArgs = { ...args, signer: expectedAdminSigner };
            this.mutateSignerFromCustomAuth(tempArgs);
            expectedAdminSigner = tempArgs.signer;

            if (expectedAdminSigner != null && existingWalletSigner != null) {
                if (expectedAdminSigner.type !== existingWalletSigner.type) {
                    throw new WalletCreationError(
                        "The wallet signer type provided in onCreateConfig does not match the existing wallet's adminSigner type"
                    );
                }
                compareSignerConfigs(expectedAdminSigner, existingWalletSigner);
            }

            if (args.onCreateConfig?.delegatedSigners != null) {
                this.validateDelegatedSigners(existingWallet, args.onCreateConfig.delegatedSigners);
            }
        }

        this.validateSignerCanUseWallet(existingWallet, args.signer);
    }

    private validateSignerCanUseWallet<C extends Chain>(
        wallet: GetWalletSuccessResponse,
        signer: SignerConfigForChain<C>
    ): void {
        const config = wallet.config as SmartWalletConfig;
        const adminSigner = config?.adminSigner;
        const delegatedSigners = config?.delegatedSigners || [];

        if (
            adminSigner != null &&
            (this.isMatchingPasskeySigner(signer, adminSigner, config) ||
                this.getSignerLocator(signer) === (adminSigner as PasskeySignerConfig).locator)
        ) {
            try {
                compareSignerConfigs(signer, adminSigner);
                return;
            } catch {}
        }

        const delegatedSigner = delegatedSigners.find(
            (ds) => this.isMatchingPasskeySigner(signer, ds, config) || this.getSignerLocator(signer) === ds.locator
        );

        if (delegatedSigner != null) {
            try {
                compareSignerConfigs(signer, delegatedSigner);
                return;
            } catch {}
        }

        throw new WalletCreationError(
            `Signer cannot use wallet "${wallet.address}". The provided signer is neither the admin nor a delegated signer.`
        );
    }

    private getSignerLocator<C extends Chain>(signer: SignerConfigForChain<C> | RegisterSignerPasskeyParams): string {
        if (signer.type === "external-wallet") {
            return `external-wallet:${signer.address}`;
        }
        if (signer.type === "email" && signer.email) {
            return `email:${signer.email}`;
        }
        if (signer.type === "phone" && signer.phone) {
            return `phone:${signer.phone}`;
        }
        if (signer.type === "passkey" && "id" in signer) {
            return `passkey:${signer.id}`;
        }
        if (signer.type === "api-key") {
            return "api-key";
        }
<<<<<<< HEAD
        if (signer.type === "evm-p256-keypair") {
            return `evm-p256-keypair:${signer.chain}:${signer.publicKey}`;
=======
        if (signer.type === "device") {
            return `device:${signer.address}`;
>>>>>>> 5ed73b53
        }
        return signer.type;
    }

    private validateDelegatedSigners<C extends Chain>(
        existingWallet: GetWalletSuccessResponse,
        inputDelegatedSigners: Array<SignerConfigForChain<C>>
    ): void {
        const config = existingWallet.config as SmartWalletConfig;
        const existingDelegatedSigners = config?.delegatedSigners;

        // If no delegated signers specified in input, no validation needed
        if (inputDelegatedSigners.length === 0) {
            return;
        }

        // If input has delegated signers but wallet has none, that's an error
        if (existingDelegatedSigners == null || existingDelegatedSigners.length === 0) {
            throw new WalletCreationError(
                `${inputDelegatedSigners.length} delegated signer(s) specified, but wallet "${existingWallet.address}" has no delegated signers. ${DELEGATED_SIGNER_MISMATCH_ERROR}`
            );
        }

        inputDelegatedSigners.forEach((s) => this.mutateSignerFromCustomAuth({ signer: s } as WalletArgsFor<C>));
        for (const inputSigner of inputDelegatedSigners) {
            const matchingExistingSigner = existingDelegatedSigners.find((existingSigner) => {
                if (this.isMatchingPasskeySigner(inputSigner, existingSigner, config)) {
                    return true;
                }
                return existingSigner.locator === this.getSignerLocator(inputSigner);
            });

            if (matchingExistingSigner == null) {
                const walletSigners = existingDelegatedSigners.map((s) => s.locator).join(", ");
                throw new WalletCreationError(
                    `Delegated signer '${inputSigner.type}' does not exist in wallet "${existingWallet.address}". Available delegated signers: ${walletSigners}. ${DELEGATED_SIGNER_MISMATCH_ERROR}`
                );
            }

            compareSignerConfigs(inputSigner, matchingExistingSigner);
        }
    }

    /*
    Checks if the input signer is a matching passkey signer to the existing signer.
    If the existing wallet has only one passkey, the input signer can be a passkey signer without an ID.
    If the existing wallet has multiple passkeys, the input signer must be a passkey signer with an ID.
    */
    private isMatchingPasskeySigner<C extends Chain>(
        inputSigner: SignerConfigForChain<C>,
        existingSigner: SmartWalletConfig["adminSigner"] | DelegatedSignerResponse,
        walletConfig: SmartWalletConfig
    ): boolean {
        const numberOfPasskeySigners =
            (walletConfig.delegatedSigners?.filter((s) => s.type === "passkey").length ?? 0) +
            (walletConfig.adminSigner.type === "passkey" ? 1 : 0);
        if (inputSigner.type === "passkey") {
            if (inputSigner.id == null && numberOfPasskeySigners === 1) {
                return existingSigner.type === "passkey";
            }
            if (inputSigner.id == null && numberOfPasskeySigners > 1) {
                throw new WalletCreationError(
                    "When creating a wallet with multiple passkeys, you must provide the passkey ID for each passkey."
                );
            }
        }
        return false;
    }

<<<<<<< HEAD
    private isShadowSignerEnabled<C extends Chain>(
        adminSigner: SignerConfigForChain<C>,
        delegatedSigners: Array<SignerConfigForChain<C>> = []
    ): boolean {
        const ncSigners = [adminSigner, ...delegatedSigners].filter(
            (signer) => signer.type === "email" || signer.type === "phone"
        ) as Array<EmailSignerConfig | PhoneSignerConfig>;
        return (
            !this.apiClient.isServerSide &&
            ncSigners.length > 0 &&
            ncSigners.some((signer) => signer.shadowSigner?.enabled !== false)
=======
    private isShadowSignerEnabled<C extends Chain>(chain: C, options: WalletOptions | undefined): boolean {
        return (
            !this.apiClient.isServerSide &&
            (chain === "solana" || chain === "stellar") &&
            options?.shadowSignerEnabled !== false
>>>>>>> 5ed73b53
        );
    }

    private async buildDelegatedSigners<C extends Chain>(
        args: WalletCreateArgs<C>
    ): Promise<{
        delegatedSigners: Array<
            DelegatedSigner | RegisterSignerParams | { signer: PasskeySignerConfig | EVM256KeypairSignerConfig }
        >;
        shadowSignerPublicKey: string | null;
        shadowSignerPublicKeyBase64: string | null;
    }> {
        const { delegatedSigners, shadowSignerPublicKey, shadowSignerPublicKeyBase64 } =
            await this.addShadowSignerToDelegatedSignersIfNeeded(args, args.onCreateConfig?.delegatedSigners);
        const registeredDelegatedSigners = await this.registerDelegatedSigners(delegatedSigners);

        return { delegatedSigners: registeredDelegatedSigners, shadowSignerPublicKey, shadowSignerPublicKeyBase64 };
    }

    private async registerDelegatedSigners<C extends Chain>(
        delegatedSigners?: Array<SignerConfigForChain<C>>
    ): Promise<
        Array<DelegatedSigner | RegisterSignerParams | { signer: PasskeySignerConfig | EVM256KeypairSignerConfig }>
    > {
        return await Promise.all(
            delegatedSigners?.map(
                async (
                    signer
                ): Promise<
                    DelegatedSigner | RegisterSignerParams | { signer: PasskeySignerConfig | EVM256KeypairSignerConfig }
                > => {
                    if (signer.type === "passkey") {
                        if (signer.id == null) {
                            return { signer: await this.createPasskeySigner(signer) };
                        }
                        return { signer };
                    }
                    if (signer.type === "evm-p256-keypair") {
                        return { signer };
                    }
                    return { signer: this.getSignerLocator(signer) };
                }
            ) ?? []
        );
    }

    private async addShadowSignerToDelegatedSignersIfNeeded<C extends Chain>(
        args: WalletCreateArgs<C>,
        delegatedSigners?: Array<SignerConfigForChain<C>>
    ): Promise<{
        delegatedSigners: Array<SignerConfigForChain<C>> | undefined;
        shadowSignerPublicKey: string | null;
        shadowSignerPublicKeyBase64: string | null;
    }> {
<<<<<<< HEAD
        if (this.isShadowSignerEnabled(adminSigner, delegatedSigners)) {
=======
        if (this.isShadowSignerEnabled(args.chain, args.options)) {
>>>>>>> 5ed73b53
            try {
                const { shadowSigner, publicKeyBase64 } = await generateShadowSigner(
                    args.chain,
                    args.options?.shadowSignerStorage
                );

                return {
                    delegatedSigners: [...(delegatedSigners ?? []), shadowSigner as SignerConfigForChain<C>],
                    shadowSignerPublicKey: shadowSigner.address,
                    shadowSignerPublicKeyBase64: publicKeyBase64,
                };
            } catch (error) {
                console.warn("Failed to create shadow signer:", error);
            }
        }

        return {
            delegatedSigners,
            shadowSignerPublicKey: null,
            shadowSignerPublicKeyBase64: null,
        };
    }

    private getChainType(chain: Chain): "solana" | "evm" | "stellar" {
        if (chain === "solana") {
            return "solana";
        }
        if (chain === "stellar") {
            return "stellar";
        }
        return "evm";
    }
}<|MERGE_RESOLUTION|>--- conflicted
+++ resolved
@@ -15,7 +15,7 @@
     ApiKeyInternalSignerConfig,
     EmailInternalSignerConfig,
     EmailSignerConfig,
-    EVM256KeypairSignerConfig,
+    P256KeypairSignerConfig,
     InternalSignerConfig,
     PasskeyInternalSignerConfig,
     PasskeySignerConfig,
@@ -157,7 +157,7 @@
                     args.chain,
                     signerConfig,
                     walletResponse.address,
-                    this.isShadowSignerEnabled(args.chain, args.options),
+                    this.isShadowSignerEnabled(args.options),
                     args.options?.shadowSignerStorage
                 ),
                 options: args.options,
@@ -200,7 +200,7 @@
 
                 return { ...walletSigner, ...signerArgs } as InternalSignerConfig<C>;
             }
-            case "evm-p256-keypair": {
+            case "p256-keypair": {
                 const walletSigner = this.getWalletSigner(walletResponse, this.getSignerLocator(signerArgs));
 
                 return { ...walletSigner, ...signerArgs } as InternalSignerConfig<C>;
@@ -420,13 +420,11 @@
         if (signer.type === "api-key") {
             return "api-key";
         }
-<<<<<<< HEAD
-        if (signer.type === "evm-p256-keypair") {
-            return `evm-p256-keypair:${signer.chain}:${signer.publicKey}`;
-=======
+        if (signer.type === "p256-keypair") {
+            return `p256-keypair:${signer.address}`;
+        }
         if (signer.type === "device") {
             return `device:${signer.address}`;
->>>>>>> 5ed73b53
         }
         return signer.type;
     }
@@ -496,33 +494,15 @@
         return false;
     }
 
-<<<<<<< HEAD
-    private isShadowSignerEnabled<C extends Chain>(
-        adminSigner: SignerConfigForChain<C>,
-        delegatedSigners: Array<SignerConfigForChain<C>> = []
-    ): boolean {
-        const ncSigners = [adminSigner, ...delegatedSigners].filter(
-            (signer) => signer.type === "email" || signer.type === "phone"
-        ) as Array<EmailSignerConfig | PhoneSignerConfig>;
-        return (
-            !this.apiClient.isServerSide &&
-            ncSigners.length > 0 &&
-            ncSigners.some((signer) => signer.shadowSigner?.enabled !== false)
-=======
-    private isShadowSignerEnabled<C extends Chain>(chain: C, options: WalletOptions | undefined): boolean {
-        return (
-            !this.apiClient.isServerSide &&
-            (chain === "solana" || chain === "stellar") &&
-            options?.shadowSignerEnabled !== false
->>>>>>> 5ed73b53
-        );
+    private isShadowSignerEnabled(options: WalletOptions | undefined): boolean {
+        return !this.apiClient.isServerSide && options?.shadowSignerEnabled !== false;
     }
 
     private async buildDelegatedSigners<C extends Chain>(
         args: WalletCreateArgs<C>
     ): Promise<{
         delegatedSigners: Array<
-            DelegatedSigner | RegisterSignerParams | { signer: PasskeySignerConfig | EVM256KeypairSignerConfig }
+            DelegatedSigner | RegisterSignerParams | { signer: PasskeySignerConfig | P256KeypairSignerConfig }
         >;
         shadowSignerPublicKey: string | null;
         shadowSignerPublicKeyBase64: string | null;
@@ -537,24 +517,18 @@
     private async registerDelegatedSigners<C extends Chain>(
         delegatedSigners?: Array<SignerConfigForChain<C>>
     ): Promise<
-        Array<DelegatedSigner | RegisterSignerParams | { signer: PasskeySignerConfig | EVM256KeypairSignerConfig }>
+        Array<DelegatedSigner | RegisterSignerParams | { signer: PasskeySignerConfig | P256KeypairSignerConfig }>
     > {
         return await Promise.all(
             delegatedSigners?.map(
-                async (
-                    signer
-                ): Promise<
-                    DelegatedSigner | RegisterSignerParams | { signer: PasskeySignerConfig | EVM256KeypairSignerConfig }
-                > => {
+                async (signer): Promise<DelegatedSigner | RegisterSignerParams | { signer: PasskeySignerConfig }> => {
                     if (signer.type === "passkey") {
                         if (signer.id == null) {
                             return { signer: await this.createPasskeySigner(signer) };
                         }
                         return { signer };
                     }
-                    if (signer.type === "evm-p256-keypair") {
-                        return { signer };
-                    }
+
                     return { signer: this.getSignerLocator(signer) };
                 }
             ) ?? []
@@ -569,11 +543,7 @@
         shadowSignerPublicKey: string | null;
         shadowSignerPublicKeyBase64: string | null;
     }> {
-<<<<<<< HEAD
-        if (this.isShadowSignerEnabled(adminSigner, delegatedSigners)) {
-=======
-        if (this.isShadowSignerEnabled(args.chain, args.options)) {
->>>>>>> 5ed73b53
+        if (this.isShadowSignerEnabled(args.options)) {
             try {
                 const { shadowSigner, publicKeyBase64 } = await generateShadowSigner(
                     args.chain,
