import { WebAuthnP256 } from "ox";
import type { ApiClient, GetWalletSuccessResponse } from "../api";
import { WalletCreationError, WalletNotAvailableError } from "../utils/errors";
import type { Chain } from "../chains/chains";
import type { InternalSignerConfig, SignerConfigForChain, ExternalWalletInternalSignerConfig } from "../signers/types";
import { Wallet } from "./wallet";
import { assembleSigner } from "../signers";
import type { WalletOptions } from "./types";
import { EmailSigner } from "@/signers/email/email";

export type WalletArgsFor<C extends Chain> = {
    chain: C;
    signer: SignerConfigForChain<C>;
    owner?: string;
    options?: WalletOptions;
};

export class WalletFactory {
    constructor(private readonly apiClient: ApiClient) {}

    public async getOrCreateWallet<C extends Chain>(args: WalletArgsFor<C>): Promise<Wallet<C>> {
        if (this.apiClient.isServerSide) {
            throw new WalletCreationError("getOrCreateWallet is not supported on server side");
        }

        const existingWallet = await this.apiClient.getWallet(
            `me:${args.chain === "solana" ? "solana-smart-wallet" : "evm-smart-wallet"}`
        );

        if (existingWallet && !("error" in existingWallet)) {
            await this.validateWalletConfig(existingWallet, args);
            return this.createWalletInstance(existingWallet, args);
        }

        return this.createWallet(args);
    }

    public async getWallet<C extends Chain>(walletLocator: string, args: WalletArgsFor<C>): Promise<Wallet<C>> {
        if (!this.apiClient.isServerSide) {
            throw new WalletCreationError("getWallet is not supported on client side, use getOrCreateWallet instead");
        }

        const walletResponse = await this.apiClient.getWallet(walletLocator);
        if ("error" in walletResponse) {
            throw new WalletNotAvailableError(JSON.stringify(walletResponse));
        }
        return this.createWalletInstance(walletResponse, args);
    }

    public async createWallet<C extends Chain>(args: WalletArgsFor<C>): Promise<Wallet<C>> {
        await args.options?.experimental_callbacks?.onWalletCreationStart?.();
        let walletPayload: any;
        if (args.chain === "solana") {
            walletPayload = {
                type: "solana-smart-wallet",
                config: {
                    adminSigner: await this.configureSigner(args.chain, args.signer),
                },
                linkedUser: args.owner ?? undefined,
            };
        } else {
            walletPayload = {
                type: "evm-smart-wallet",
                config: {
                    adminSigner: await this.configureSigner(args.chain, args.signer),
                },
                linkedUser: args.owner ?? undefined,
            };
        }

        const walletResponse = await this.apiClient.createWallet(walletPayload);

        if ("error" in walletResponse) {
            throw new WalletCreationError(JSON.stringify(walletResponse));
        }

        return this.createWalletInstance(walletResponse, args);
    }

    private createWalletInstance<C extends Chain>(
        walletResponse: GetWalletSuccessResponse,
        args: WalletArgsFor<C>
    ): Wallet<C> {
        const signerConfig = this.toInternalSignerConfig(walletResponse, args.signer);
        return new Wallet(
            {
                chain: args.chain,
                address: walletResponse.address,
                signer: assembleSigner(args.chain, signerConfig),
                options: args.options,
            },
            this.apiClient
        );
    }

    private toInternalSignerConfig<C extends Chain>(
        walletResponse: GetWalletSuccessResponse,
        signer: SignerConfigForChain<C>
    ): InternalSignerConfig<C> {
        if (signer == null) {
            throw new WalletCreationError("Signer is required to create a wallet");
        }

        switch (signer.type) {
            case "api-key": {
                let address;
                switch (walletResponse.type) {
                    case "solana-smart-wallet":
                        address = walletResponse.config.adminSigner.address;
                        break;
                    case "evm-smart-wallet":
                        if (walletResponse.config.adminSigner.type === "evm-fireblocks-custodial") {
                            address = walletResponse.config.adminSigner.address;
                        }
                        break;
                }
                if (address == null) {
                    throw new WalletCreationError("Wallet signer 'api-key' has no address");
                }
                return {
                    type: "api-key",
                    address,
                };
            }

<<<<<<< HEAD
        if (signer.type === "email") {
            if (
                walletResponse.type !== "solana-smart-wallet" ||
                walletResponse.config.adminSigner.type !== "solana-keypair"
            ) {
                throw new WalletCreationError("Wallet signer 'email' has no address");
            }

            const address = walletResponse.config.adminSigner.address;
            const email = signer.email ?? this.apiClient.crossmint.user?.email;
            return {
                type: "email",
                email,
                signerAddress: address,
                crossmint: this.apiClient.crossmint,
                onAuthRequired: signer.onAuthRequired,
                _handshakeParent: signer._handshakeParent,
            };
        }
=======
            case "external-wallet":
                return signer as ExternalWalletInternalSignerConfig<C>;

            case "passkey":
                if (
                    walletResponse.type === "evm-smart-wallet" &&
                    walletResponse.config.adminSigner.type === "evm-passkey"
                ) {
                    return {
                        type: "passkey",
                        id: walletResponse.config.adminSigner.id,
                        name: walletResponse.config.adminSigner.name,
                        onCreatePasskey: signer.onCreatePasskey,
                        onSignWithPasskey: signer.onSignWithPasskey,
                    };
                }
                throw new WalletCreationError("Passkey signer is not supported for this wallet type");

            case "email": {
                let address;
                switch (walletResponse.type) {
                    case "solana-smart-wallet":
                        address = walletResponse.config.adminSigner.address;
                        break;
                    case "evm-smart-wallet":
                        if (walletResponse.config.adminSigner.type === "evm-keypair") {
                            address = walletResponse.config.adminSigner.address;
                        }
                        break;
                }
                if (address == null) {
                    throw new WalletCreationError("Wallet signer 'email' has no address");
                }
                return {
                    type: "email",
                    email: signer.email,
                    signerAddress: address,
                    crossmint: this.apiClient.crossmint,
                    onAuthRequired: signer.onAuthRequired,
                    _handshakeParent: signer._handshakeParent,
                };
            }
>>>>>>> fc6ed7cc

            default:
                throw new Error("Invalid signer type");
        }
    }

    private async configureSigner<C extends Chain>(chain: C, signer?: SignerConfigForChain<C>) {
        if (!signer || signer.type === "api-key") {
            return {
                type: chain === "solana" ? "solana-fireblocks-custodial" : "evm-fireblocks-custodial",
            };
        }

        if (signer.type === "external-wallet") {
            return {
                type: chain === "solana" ? "solana-keypair" : "evm-keypair",
                address: signer.address,
            };
        }

        if (signer.type === "passkey") {
            const passkeyName = signer.name ?? `Crossmint Wallet ${Date.now()}`;
            const passkeyCredential = signer.onCreatePasskey
                ? await signer.onCreatePasskey(passkeyName)
                : await WebAuthnP256.createCredential({
                      name: passkeyName,
                  });
            return {
                type: "evm-passkey",
                id: passkeyCredential.id,
                name: passkeyName,
                publicKey: {
                    x: passkeyCredential.publicKey.x.toString(),
                    y: passkeyCredential.publicKey.y.toString(),
                },
            } as const;
        }

        if (signer.type === "email") {
            const email = signer.email ?? this.apiClient.crossmint.user?.email;
            if (email == null) {
                throw new Error("Email is required to create a wallet with email signer");
            }
            if (chain !== "solana") {
                throw new Error("Email signer is only supported for Solana wallets");
            }

            const emailSignerAddress = await EmailSigner.pregenerateSigner(email, this.apiClient.crossmint);
            return {
                type: "solana-keypair",
                address: emailSignerAddress,
            };
        }

        throw new Error("Invalid signer type");
    }

    private async validateWalletConfig<C extends Chain>(
        existingWallet: GetWalletSuccessResponse,
        args: WalletArgsFor<C>
    ): Promise<void> {
        if (args.owner != null && existingWallet.linkedUser != null && args.owner !== existingWallet.linkedUser) {
            throw new WalletCreationError("Wallet owner does not match existing wallet's linked user");
        }

        if (existingWallet.type !== "solana-smart-wallet" && existingWallet.type !== "evm-smart-wallet") {
            return;
        }

        const configuredArgsSigner = await this.configureSigner(args.chain, args.signer);
        const existingWalletSigner = existingWallet.config.adminSigner as any;

        if (configuredArgsSigner && existingWalletSigner) {
            if (configuredArgsSigner.type !== existingWalletSigner.type) {
                throw new WalletCreationError(
                    "The wallet signer type provided in the wallet config does not match the existing wallet's adminSigner type"
                );
            }

            const signerProps = Object.keys(configuredArgsSigner) as Array<keyof typeof configuredArgsSigner>;
            for (const prop of signerProps) {
                if (prop in existingWalletSigner && configuredArgsSigner[prop] !== existingWalletSigner[prop]) {
                    throw new WalletCreationError(
                        `Wallet signer ${prop} does not match existing wallet's signer ${prop}`
                    );
                }
            }
        }
    }
}<|MERGE_RESOLUTION|>--- conflicted
+++ resolved
@@ -123,27 +123,6 @@
                 };
             }
 
-<<<<<<< HEAD
-        if (signer.type === "email") {
-            if (
-                walletResponse.type !== "solana-smart-wallet" ||
-                walletResponse.config.adminSigner.type !== "solana-keypair"
-            ) {
-                throw new WalletCreationError("Wallet signer 'email' has no address");
-            }
-
-            const address = walletResponse.config.adminSigner.address;
-            const email = signer.email ?? this.apiClient.crossmint.user?.email;
-            return {
-                type: "email",
-                email,
-                signerAddress: address,
-                crossmint: this.apiClient.crossmint,
-                onAuthRequired: signer.onAuthRequired,
-                _handshakeParent: signer._handshakeParent,
-            };
-        }
-=======
             case "external-wallet":
                 return signer as ExternalWalletInternalSignerConfig<C>;
 
@@ -163,30 +142,24 @@
                 throw new WalletCreationError("Passkey signer is not supported for this wallet type");
 
             case "email": {
-                let address;
-                switch (walletResponse.type) {
-                    case "solana-smart-wallet":
-                        address = walletResponse.config.adminSigner.address;
-                        break;
-                    case "evm-smart-wallet":
-                        if (walletResponse.config.adminSigner.type === "evm-keypair") {
-                            address = walletResponse.config.adminSigner.address;
-                        }
-                        break;
-                }
-                if (address == null) {
+                if (
+                    walletResponse.type !== "solana-smart-wallet" ||
+                    walletResponse.config.adminSigner.type !== "solana-keypair"
+                ) {
                     throw new WalletCreationError("Wallet signer 'email' has no address");
                 }
+
+                const address = walletResponse.config.adminSigner.address;
+                const email = signer.email ?? this.apiClient.crossmint.user?.email;
                 return {
                     type: "email",
-                    email: signer.email,
+                    email,
                     signerAddress: address,
                     crossmint: this.apiClient.crossmint,
                     onAuthRequired: signer.onAuthRequired,
                     _handshakeParent: signer._handshakeParent,
                 };
             }
->>>>>>> fc6ed7cc
 
             default:
                 throw new Error("Invalid signer type");
