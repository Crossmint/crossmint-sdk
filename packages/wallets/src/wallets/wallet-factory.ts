import { WebAuthnP256 } from "ox";
<<<<<<< HEAD
import type { AdminSignerConfig, ApiClient, CreateWalletParams, GetWalletSuccessResponse } from "../api";
=======
import type {
    AdminSignerConfig,
    ApiClient,
    CreateWalletParams,
    GetWalletSuccessResponse,
    RegisterSignerPasskeyParams,
} from "../api";
>>>>>>> f79ce88e
import { WalletCreationError, WalletNotAvailableError } from "../utils/errors";
import type { Chain } from "../chains/chains";
import type { InternalSignerConfig, SignerConfigForChain } from "../signers/types";
import { Wallet } from "./wallet";
import { assembleSigner } from "../signers";
import type { WalletArgsFor, WalletOptions } from "./types";
import { compareSignerConfigs } from "@/utils/signer-validation";

export class WalletFactory {
    constructor(private readonly apiClient: ApiClient) {}

    public async getOrCreateWallet<C extends Chain>(args: WalletArgsFor<C>): Promise<Wallet<C>> {
        if (this.apiClient.isServerSide) {
            throw new WalletCreationError("getOrCreateWallet is not supported on server side");
        }

        const existingWallet = await this.apiClient.getWallet(`me:${args.chain === "solana" ? "solana" : "evm"}:smart`);

        if (existingWallet != null && !("error" in existingWallet)) {
            return this.createWalletInstance(existingWallet, args);
        }

        return this.createWallet(args);
    }

    public async getWallet<C extends Chain>(walletLocator: string, args: WalletArgsFor<C>): Promise<Wallet<C>> {
        if (!this.apiClient.isServerSide) {
            throw new WalletCreationError("getWallet is not supported on client side, use getOrCreateWallet instead");
        }

        const existingWallet = await this.apiClient.getWallet(walletLocator);
        if ("error" in existingWallet) {
            throw new WalletNotAvailableError(JSON.stringify(existingWallet));
        }

        return this.createWalletInstance(existingWallet, args);
    }

    public async createWallet<C extends Chain>(args: WalletArgsFor<C>): Promise<Wallet<C>> {
        await args.options?.experimental_callbacks?.onWalletCreationStart?.();

        this.mutateSignerFromCustomAuth(args, true);

        const adminSigner =
            args.signer.type === "passkey" ? await this.createPasskeyAdminSigner(args.signer) : args.signer;

        const walletResponse = await this.apiClient.createWallet({
            type: "smart",
            chainType: args.chain === "solana" ? "solana" : "evm",
            config: {
                adminSigner,
            },
            owner: args.owner ?? undefined,
        } as CreateWalletParams);

        if ("error" in walletResponse) {
            throw new WalletCreationError(JSON.stringify(walletResponse));
        }

        return this.createWalletInstance(walletResponse, args);
    }

    private createWalletInstance<C extends Chain>(
        walletResponse: GetWalletSuccessResponse,
        args: WalletArgsFor<C>
    ): Wallet<C> {
        this.validateExistingWalletConfig(walletResponse, args);

        const signerConfig = this.toInternalSignerConfig(walletResponse, args.signer, args.options);
        return new Wallet(
            {
                chain: args.chain,
                address: walletResponse.address,
                owner: walletResponse.owner,
                signer: assembleSigner(args.chain, signerConfig),
                options: args.options,
            },
            this.apiClient
        );
    }

    private toInternalSignerConfig<C extends Chain>(
        walletResponse: GetWalletSuccessResponse,
        signerArgs: SignerConfigForChain<C>,
        options?: WalletOptions
    ): InternalSignerConfig<C> {
        if (!(walletResponse.chainType === "evm" || walletResponse.chainType === "solana")) {
            throw new WalletCreationError(`Wallet type ${walletResponse.chainType} is not supported`);
        }

        if (signerArgs == null && walletResponse.config?.adminSigner == null) {
            throw new WalletCreationError("Signer is required to create a wallet");
        }

        switch (signerArgs.type) {
            case "api-key": {
                if (walletResponse.config?.adminSigner.type !== "api-key") {
                    throw new WalletCreationError("API key signer does not match the wallet's signer type");
                }

                return {
                    type: "api-key",
                    address: walletResponse.config.adminSigner.address,
                    locator: walletResponse.config.adminSigner.locator,
                };
            }

            case "external-wallet":
                if (walletResponse.config?.adminSigner.type !== "external-wallet") {
                    throw new WalletCreationError("External wallet signer does not match the wallet's signer type");
                }

                return { ...walletResponse.config.adminSigner, ...signerArgs };

            case "passkey":
                if (walletResponse.config?.adminSigner.type !== "passkey") {
                    throw new WalletCreationError("Passkey signer does not match the wallet's signer type");
                }

                return {
                    type: "passkey",
                    id: walletResponse.config.adminSigner.id,
                    name: walletResponse.config.adminSigner.name,
                    locator: walletResponse.config.adminSigner.locator,
                    onCreatePasskey: signerArgs.onCreatePasskey,
                    onSignWithPasskey: signerArgs.onSignWithPasskey,
                };

            case "email": {
                if (walletResponse.config?.adminSigner.type !== "email") {
                    throw new WalletCreationError("Email signer does not match the wallet's signer type");
                }

                const { locator, email } = walletResponse.config.adminSigner;
                return {
                    type: "email",
                    email,
                    locator,
                    crossmint: this.apiClient.crossmint,
                    onAuthRequired: signerArgs.onAuthRequired,
<<<<<<< HEAD
                    clientTEEConnection: options?.clientTEEConnection,
                };
            }

            case "phone": {
                if (walletResponse.config?.adminSigner.type !== "phone") {
                    throw new WalletCreationError("Phone signer does not match the wallet's signer type");
                }

                const { locator, phone } = walletResponse.config.adminSigner;
                return {
                    type: "phone",
                    phone,
                    locator,
                    crossmint: this.apiClient.crossmint,
                    onAuthRequired: signerArgs.onAuthRequired,
=======
>>>>>>> f79ce88e
                    clientTEEConnection: options?.clientTEEConnection,
                };
            }

            default:
                throw new Error("Invalid signer type");
        }
    }

<<<<<<< HEAD
    private async createPasskeyAdminSigner<C extends Chain>(signer: SignerConfigForChain<C>) {
=======
    private async createPasskeyAdminSigner<C extends Chain>(
        signer: SignerConfigForChain<C>
    ): Promise<RegisterSignerPasskeyParams> {
>>>>>>> f79ce88e
        if (signer.type !== "passkey") {
            throw new Error("Signer is not a passkey");
        }
        const passkeyName = signer.name ?? `Crossmint Wallet ${Date.now()}`;
        const passkeyCredential = signer.onCreatePasskey
            ? await signer.onCreatePasskey(passkeyName)
            : await WebAuthnP256.createCredential({ name: passkeyName });
        return {
            type: "passkey",
            id: passkeyCredential.id,
            name: passkeyName,
            publicKey: {
                x: passkeyCredential.publicKey.x.toString(),
                y: passkeyCredential.publicKey.y.toString(),
            },
        };
    }

    private mutateSignerFromCustomAuth<C extends Chain>(args: WalletArgsFor<C>, isNewWalletSigner = false): void {
        const { experimental_customAuth } = this.apiClient.crossmint;
        if (args.signer.type === "email" && experimental_customAuth?.email != null) {
            args.signer.email = args.signer.email ?? experimental_customAuth.email;
        }
<<<<<<< HEAD
        if (args.signer.type === "phone" && args.signer.phone == null) {
            throw new WalletCreationError("Phone is required to create a wallet");
        }
=======
>>>>>>> f79ce88e
        if (args.signer.type === "external-wallet" && experimental_customAuth?.externalWalletSigner != null) {
            args.signer = isNewWalletSigner
                ? ({
                      type: "external-wallet",
                      address: experimental_customAuth.externalWalletSigner.address,
                  } as SignerConfigForChain<C>)
                : (experimental_customAuth.externalWalletSigner as SignerConfigForChain<C>);
        }
        return;
    }

    private validateExistingWalletConfig<C extends Chain>(
        existingWallet: GetWalletSuccessResponse,
        args: WalletArgsFor<C>
    ): void {
        this.mutateSignerFromCustomAuth(args);

        if (args.owner != null && existingWallet.owner != null && args.owner !== existingWallet.owner) {
            throw new WalletCreationError("Wallet owner does not match existing wallet's linked user");
        }

        if (
            (args.chain === "solana" && existingWallet.chainType !== "solana") ||
            (args.chain !== "solana" && existingWallet.chainType === "solana")
        ) {
            throw new WalletCreationError(
                `Wallet chain does not match existing wallet's chain. You must use chain: ${existingWallet.chainType}.`
            );
        }

        if (existingWallet.type !== "smart") {
            return;
        }

        const adminSignerArgs = args.signer;
        const existingWalletSigner = (existingWallet?.config as any)?.adminSigner as AdminSignerConfig;

        if (adminSignerArgs != null && existingWalletSigner != null) {
            if (adminSignerArgs.type !== existingWalletSigner.type) {
                throw new WalletCreationError(
                    "The wallet signer type provided in the wallet config does not match the existing wallet's adminSigner type"
                );
            }
            compareSignerConfigs(adminSignerArgs, existingWalletSigner);
        }
    }
}<|MERGE_RESOLUTION|>--- conflicted
+++ resolved
@@ -1,7 +1,5 @@
 import { WebAuthnP256 } from "ox";
-<<<<<<< HEAD
-import type { AdminSignerConfig, ApiClient, CreateWalletParams, GetWalletSuccessResponse } from "../api";
-=======
+
 import type {
     AdminSignerConfig,
     ApiClient,
@@ -9,7 +7,6 @@
     GetWalletSuccessResponse,
     RegisterSignerPasskeyParams,
 } from "../api";
->>>>>>> f79ce88e
 import { WalletCreationError, WalletNotAvailableError } from "../utils/errors";
 import type { Chain } from "../chains/chains";
 import type { InternalSignerConfig, SignerConfigForChain } from "../signers/types";
@@ -150,7 +147,6 @@
                     locator,
                     crossmint: this.apiClient.crossmint,
                     onAuthRequired: signerArgs.onAuthRequired,
-<<<<<<< HEAD
                     clientTEEConnection: options?.clientTEEConnection,
                 };
             }
@@ -167,8 +163,6 @@
                     locator,
                     crossmint: this.apiClient.crossmint,
                     onAuthRequired: signerArgs.onAuthRequired,
-=======
->>>>>>> f79ce88e
                     clientTEEConnection: options?.clientTEEConnection,
                 };
             }
@@ -178,13 +172,9 @@
         }
     }
 
-<<<<<<< HEAD
-    private async createPasskeyAdminSigner<C extends Chain>(signer: SignerConfigForChain<C>) {
-=======
     private async createPasskeyAdminSigner<C extends Chain>(
         signer: SignerConfigForChain<C>
     ): Promise<RegisterSignerPasskeyParams> {
->>>>>>> f79ce88e
         if (signer.type !== "passkey") {
             throw new Error("Signer is not a passkey");
         }
@@ -208,12 +198,9 @@
         if (args.signer.type === "email" && experimental_customAuth?.email != null) {
             args.signer.email = args.signer.email ?? experimental_customAuth.email;
         }
-<<<<<<< HEAD
         if (args.signer.type === "phone" && args.signer.phone == null) {
             throw new WalletCreationError("Phone is required to create a wallet");
         }
-=======
->>>>>>> f79ce88e
         if (args.signer.type === "external-wallet" && experimental_customAuth?.externalWalletSigner != null) {
             args.signer = isNewWalletSigner
                 ? ({
