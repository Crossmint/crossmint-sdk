--- conflicted
+++ resolved
@@ -253,7 +253,6 @@
         }
     }
 
-<<<<<<< HEAD
     private getWalletSigner(
         wallet: GetWalletSuccessResponse,
         signerLocator: string
@@ -271,14 +270,11 @@
         throw new WalletCreationError(`${signerLocator} signer does not match the wallet's signer type`);
     }
 
-    private async createPasskeySigner<C extends Chain>(
-=======
     private getWalletLocator<C extends Chain>(args: WalletArgsFor<C>): string {
         return `me:${this.getChainType(args.chain)}:smart` + (args.alias != null ? `:alias:${args.alias}` : "");
     }
 
-    private async createPasskeyAdminSigner<C extends Chain>(
->>>>>>> cc7ffd41
+    private async createPasskeySigner<C extends Chain>(
         signer: SignerConfigForChain<C>
     ): Promise<RegisterSignerPasskeyParams> {
         if (signer.type !== "passkey") {
