import { WebAuthnP256 } from "ox";
import type { AdminSignerConfig, ApiClient, CreateWalletParams, GetWalletSuccessResponse } from "../api";
import { WalletCreationError, WalletNotAvailableError } from "../utils/errors";
import type { Chain } from "../chains/chains";
import type { InternalSignerConfig, SignerConfigForChain } from "../signers/types";
import { Wallet } from "./wallet";
import { assembleSigner } from "../signers";
import type { WalletArgsFor, WalletOptions } from "./types";
import { compareSignerConfigs } from "@/utils/signer-validation";

export class WalletFactory {
    constructor(private readonly apiClient: ApiClient) {}

    public async getOrCreateWallet<C extends Chain>(args: WalletArgsFor<C>): Promise<Wallet<C>> {
        if (this.apiClient.isServerSide) {
            throw new WalletCreationError("getOrCreateWallet is not supported on server side");
        }

        const existingWallet = await this.apiClient.getWallet(`me:${args.chain === "solana" ? "solana" : "evm"}:smart`);

        if (existingWallet != null && !("error" in existingWallet)) {
            return this.createWalletInstance(existingWallet, args);
        }

        return this.createWallet(args);
    }

    public async getWallet<C extends Chain>(walletLocator: string, args: WalletArgsFor<C>): Promise<Wallet<C>> {
        if (!this.apiClient.isServerSide) {
            throw new WalletCreationError("getWallet is not supported on client side, use getOrCreateWallet instead");
        }

        const existingWallet = await this.apiClient.getWallet(walletLocator);
        if ("error" in existingWallet) {
            throw new WalletNotAvailableError(JSON.stringify(existingWallet));
        }

        return this.createWalletInstance(existingWallet, args);
    }

    public async createWallet<C extends Chain>(args: WalletArgsFor<C>): Promise<Wallet<C>> {
        await args.options?.experimental_callbacks?.onWalletCreationStart?.();

        this.mutateSignerFromCustomAuth(args, true);

        const adminSigner =
            args.signer.type === "passkey" ? await this.createPasskeyAdminSigner(args.signer) : args.signer;

        const walletResponse = await this.apiClient.createWallet({
            type: "smart",
            chainType: args.chain === "solana" ? "solana" : "evm",
            config: {
                adminSigner,
            },
            owner: args.owner ?? undefined,
        } as CreateWalletParams);

        if ("error" in walletResponse) {
            throw new WalletCreationError(JSON.stringify(walletResponse));
        }

        return this.createWalletInstance(walletResponse, args);
    }

    private createWalletInstance<C extends Chain>(
        walletResponse: GetWalletSuccessResponse,
        args: WalletArgsFor<C>
    ): Wallet<C> {
        this.validateExistingWalletConfig(walletResponse, args);

        const signerConfig = this.toInternalSignerConfig(walletResponse, args.signer, args.options);
        return new Wallet(
            {
                chain: args.chain,
                address: walletResponse.address,
                owner: walletResponse.owner,
                signer: assembleSigner(args.chain, signerConfig),
                options: args.options,
            },
            this.apiClient
        );
    }

    private toInternalSignerConfig<C extends Chain>(
        walletResponse: GetWalletSuccessResponse,
        signerArgs: SignerConfigForChain<C>,
        options?: WalletOptions
    ): InternalSignerConfig<C> {
        if (!(walletResponse.chainType === "evm" || walletResponse.chainType === "solana")) {
            throw new WalletCreationError(`Wallet type ${walletResponse.chainType} is not supported`);
        }

        if (signerArgs == null && walletResponse.config?.adminSigner == null) {
            throw new WalletCreationError("Signer is required to create a wallet");
        }

        switch (signerArgs.type) {
            case "api-key": {
                if (walletResponse.config?.adminSigner.type !== "api-key") {
                    throw new WalletCreationError("API key signer does not match the wallet's signer type");
                }

                return {
                    type: "api-key",
                    address: walletResponse.config.adminSigner.address,
                    locator: walletResponse.config.adminSigner.locator,
                };
            }

            case "external-wallet":
                if (walletResponse.config?.adminSigner.type !== "external-wallet") {
                    throw new WalletCreationError("External wallet signer does not match the wallet's signer type");
                }

                return { ...walletResponse.config.adminSigner, ...signerArgs };

            case "passkey":
                if (walletResponse.config?.adminSigner.type !== "passkey") {
                    throw new WalletCreationError("Passkey signer does not match the wallet's signer type");
                }

                return {
                    type: "passkey",
                    id: walletResponse.config.adminSigner.id,
                    name: walletResponse.config.adminSigner.name,
                    locator: walletResponse.config.adminSigner.locator,
                    onCreatePasskey: signerArgs.onCreatePasskey,
                    onSignWithPasskey: signerArgs.onSignWithPasskey,
                };

            case "email": {
                if (walletResponse.config?.adminSigner.type !== "email") {
                    throw new WalletCreationError("Email signer does not match the wallet's signer type");
                }

                const { locator, email } = walletResponse.config.adminSigner;
                return {
                    type: "email",
                    email,
                    locator,
                    crossmint: this.apiClient.crossmint,
                    onAuthRequired: signerArgs.onAuthRequired,
                    clientTEEConnection: options?.clientTEEConnection,
                };
            }

            case "phone": {
                if (walletResponse.config?.adminSigner.type !== "phone") {
                    throw new WalletCreationError("Phone signer does not match the wallet's signer type");
                }

                const { locator, phone } = walletResponse.config.adminSigner;
                return {
                    type: "phone",
                    phone,
                    locator,
                    crossmint: this.apiClient.crossmint,
                    onAuthRequired: signerArgs.onAuthRequired,
                    clientTEEConnection: options?.clientTEEConnection,
                };
            }

            default:
                throw new Error("Invalid signer type");
        }
    }

    private async createPasskeyAdminSigner<C extends Chain>(signer: SignerConfigForChain<C>) {
        if (signer.type !== "passkey") {
            throw new Error("Signer is not a passkey");
        }
        const passkeyName = signer.name ?? `Crossmint Wallet ${Date.now()}`;
        const passkeyCredential = signer.onCreatePasskey
            ? await signer.onCreatePasskey(passkeyName)
            : await WebAuthnP256.createCredential({ name: passkeyName });
        return {
            type: "passkey",
            id: passkeyCredential.id,
            name: passkeyName,
            publicKey: {
                x: passkeyCredential.publicKey.x.toString(),
                y: passkeyCredential.publicKey.y.toString(),
            },
        };
    }

    private mutateSignerFromCustomAuth<C extends Chain>(args: WalletArgsFor<C>, isNewWalletSigner = false): void {
        const { experimental_customAuth } = this.apiClient.crossmint;
        if (args.signer.type === "email" && experimental_customAuth?.email != null) {
            args.signer.email = args.signer.email ?? experimental_customAuth.email;
        }
        if (args.signer.type === "phone" && args.signer.phone == null) {
            throw new WalletCreationError("Phone is required to create a wallet");
        }
        if (args.signer.type === "external-wallet" && experimental_customAuth?.externalWalletSigner != null) {
            args.signer = isNewWalletSigner
                ? ({
                      type: "external-wallet",
                      address: experimental_customAuth.externalWalletSigner.address,
                  } as SignerConfigForChain<C>)
                : (experimental_customAuth.externalWalletSigner as SignerConfigForChain<C>);
        }
<<<<<<< HEAD
=======
        return;
    }

    private validateExistingWalletConfig<C extends Chain>(
        existingWallet: GetWalletSuccessResponse,
        args: WalletArgsFor<C>
    ): void {
        this.mutateSignerFromCustomAuth(args);

>>>>>>> 353c5e4d
        if (args.owner != null && existingWallet.owner != null && args.owner !== existingWallet.owner) {
            throw new WalletCreationError("Wallet owner does not match existing wallet's linked user");
        }

        if (
            (args.chain === "solana" && existingWallet.chainType !== "solana") ||
            (args.chain !== "solana" && existingWallet.chainType === "solana")
        ) {
            throw new WalletCreationError(
                `Wallet chain does not match existing wallet's chain. You must use chain: ${existingWallet.chainType}.`
            );
        }

        if (existingWallet.type !== "smart") {
            return;
        }

        const adminSignerArgs = args.signer;
        const existingWalletSigner = (existingWallet?.config as any)?.adminSigner as AdminSignerConfig;

        if (adminSignerArgs != null && existingWalletSigner != null) {
            if (adminSignerArgs.type !== existingWalletSigner.type) {
                throw new WalletCreationError(
                    "The wallet signer type provided in the wallet config does not match the existing wallet's adminSigner type"
                );
            }
            compareSignerConfigs(adminSignerArgs, existingWalletSigner);
        }
    }
}<|MERGE_RESOLUTION|>--- conflicted
+++ resolved
@@ -200,8 +200,6 @@
                   } as SignerConfigForChain<C>)
                 : (experimental_customAuth.externalWalletSigner as SignerConfigForChain<C>);
         }
-<<<<<<< HEAD
-=======
         return;
     }
 
@@ -211,7 +209,6 @@
     ): void {
         this.mutateSignerFromCustomAuth(args);
 
->>>>>>> 353c5e4d
         if (args.owner != null && existingWallet.owner != null && args.owner !== existingWallet.owner) {
             throw new WalletCreationError("Wallet owner does not match existing wallet's linked user");
         }
