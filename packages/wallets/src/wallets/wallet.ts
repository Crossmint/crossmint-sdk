--- conflicted
+++ resolved
@@ -95,7 +95,6 @@
     }
 
     /**
-<<<<<<< HEAD
      * Send a token to a wallet or user locator
      * @param {string | UserLocator} to - The recipient (address or user locator)
      * @param {string} token - The token (address or currency symbol)
@@ -116,10 +115,7 @@
     }
 
     /**
-     * Add a delegated signer to the wallet
-=======
      * Update permissions for a signer
->>>>>>> d1eacc2a
      * @param signer - The signer
      * @returns The permissions
      */
