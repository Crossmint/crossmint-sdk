import { isValidAddress } from "@crossmint/common-sdk-base";
<<<<<<< HEAD
import type { Activity, ApiClient, GetSignatureResponse, GetBalanceSuccessResponse, WalletLocator } from "../api";
=======
import type {
    Activity,
    ApiClient,
    GetSignatureResponse,
    GetBalanceSuccessResponse,
    WalletLocator,
    RegisterSignerPasskeyParams,
} from "../api";
>>>>>>> f79ce88e
import type {
    PendingApproval,
    DelegatedSigner,
    WalletOptions,
    UserLocator,
    Transaction,
    Balances,
    TokenBalance,
    TransactionInputOptions,
} from "./types";
import {
    InvalidSignerError,
    SignatureNotAvailableError,
    SigningFailedError,
    TransactionAwaitingApprovalError,
    TransactionConfirmationTimeoutError,
    TransactionFailedError,
    TransactionHashNotFoundError,
    TransactionNotAvailableError,
    TransactionNotCreatedError,
    TransactionSendingFailedError,
    WalletNotAvailableError,
    WalletTypeNotSupportedError,
} from "../utils/errors";
import { STATUS_POLLING_INTERVAL_MS } from "../utils/constants";
import type { Chain } from "../chains/chains";
import type { Signer } from "../signers/types";

type WalletContructorType<C extends Chain> = {
    chain: C;
    address: string;
    owner?: string;
    signer: Signer;
    options?: WalletOptions;
};

export class Wallet<C extends Chain> {
    chain: C;
    address: string;
    owner?: string;
    signer: Signer;
    #options?: WalletOptions;
    #apiClient: ApiClient;

    constructor(args: WalletContructorType<C>, apiClient: ApiClient) {
        const { chain, address, owner, signer, options } = args;
        this.#apiClient = apiClient;
        this.chain = chain;
        this.address = address;
        this.owner = owner;
        this.signer = signer;
        this.#options = options;
    }

    protected static getApiClient<C extends Chain>(wallet: Wallet<C>): ApiClient {
        return wallet.apiClient;
    }

    protected static getOptions<C extends Chain>(wallet: Wallet<C>): WalletOptions | undefined {
        return wallet.options;
    }

    protected get apiClient(): ApiClient {
        return this.#apiClient;
    }

    protected get options(): WalletOptions | undefined {
        return this.#options;
    }

    /**
     * Get the wallet balances - always includes USDC and native token (ETH/SOL)
     * @param {string[]} tokens - Additional tokens to request (optional: native token and usdc are always included)
     * @param {Chain[]} chains - The chains (optional)
     * @returns {Promise<Balances>} The balances returns nativeToken, usdc, tokens
     * @throws {Error} If the balances cannot be retrieved
     */
    public async balances(tokens?: string[], chains?: Chain[]): Promise<Balances> {
        const nativeToken = this.chain === "solana" ? "sol" : "eth";
        const allTokens = [nativeToken, "usdc", ...(tokens ?? [])];

        const response = await this.#apiClient.getBalance(this.address, {
            chains: chains ?? [this.chain],
            tokens: allTokens.map((token) => token.toLowerCase()),
        });

        if ("error" in response) {
            throw new Error(`Failed to get balances for wallet: ${JSON.stringify(response.message)}`);
        }

        return this.transformBalanceResponse(response, nativeToken, tokens);
    }

    /**
     * Transform the API balance response to the new structure
     * @private
     */
    private transformBalanceResponse(
        apiResponse: GetBalanceSuccessResponse,
        nativeTokenSymbol: TokenBalance["symbol"],
        requestedTokens?: string[]
    ): Balances {
        const transformTokenBalance = (tokenData: GetBalanceSuccessResponse[number]): TokenBalance => {
            const chainData = tokenData.chains?.[this.chain];
            const contractAddress = "contractAddress" in chainData ? chainData.contractAddress : undefined;

            return {
                symbol: tokenData.symbol ?? "",
                name: tokenData.symbol ?? "",
                amount: tokenData.amount ?? "0",
                contractAddress,
                decimals: tokenData.decimals,
                rawAmount: tokenData.rawAmount ?? "0",
            };
        };

        const nativeTokenData = apiResponse.find((token) => token.symbol === nativeTokenSymbol);
        const usdcData = apiResponse.find((token) => token.symbol === "usdc");

        const otherTokens = apiResponse.filter((token) => {
            return (
                token.symbol !== nativeTokenSymbol &&
                token.symbol !== "usdc" &&
                requestedTokens?.includes(token.symbol ?? "")
            );
        });

        const createDefaultToken = (symbol: TokenBalance["symbol"]): TokenBalance => ({
            symbol,
            name: symbol,
            amount: "0",
            contractAddress: undefined,
            decimals: 0,
            rawAmount: "0",
        });

        return {
            nativeToken:
                nativeTokenData != null
                    ? transformTokenBalance(nativeTokenData)
                    : createDefaultToken(nativeTokenSymbol),
            usdc: usdcData != null ? transformTokenBalance(usdcData) : createDefaultToken("usdc"),
            tokens: otherTokens.map(transformTokenBalance),
        };
    }

    /**
     * Get the wallet NFTs
     * @param {Object} params - The parameters
     * @param {number} params.perPage - The number of NFTs per page
     * @param {number} params.page - The page number
     * @param {WalletLocator} [params.locator] - The locator
     * @returns The NFTs
     * @experimental This API is experimental and may change in the future
     */
    public async experimental_nfts(params: { perPage: number; page: number }) {
        return await this.#apiClient.experimental_getNfts({
            ...params,
            chain: this.chain,
            address: this.address,
        });
    }

    /**
     * Get the wallet transactions
     * @returns The transactions
     */
    public async experimental_transactions() {
        return await this.#apiClient.getTransactions(this.walletLocator);
    }

    /**
     * Get a transaction by id
     * @returns The transaction
     */
    public async experimental_transaction(transactionId: string) {
        return await this.#apiClient.getTransaction(this.walletLocator, transactionId);
    }

    /**
     * Get the wallet activity
     * @returns The activity
     * @experimental This API is experimental and may change in the future
     * @throws {Error} If the activity cannot be retrieved
     */
    public async experimental_activity(): Promise<Activity> {
        const response = await this.apiClient.experimental_activity(this.walletLocator, { chain: this.chain });
        if ("error" in response) {
            throw new Error(`Failed to get activity: ${JSON.stringify(response.message)}`);
        }
        return response;
    }

    /**
     * Send a token to a wallet or user locator
     * @param {string | UserLocator} to - The recipient (address or user locator)
     * @param {string} token - The token (address or currency symbol)
     * @param {string} amount - The amount to send (decimal units)
     * @param {TransactionInputOptions} options - The options for the transaction
     * @returns {Transaction} The transaction
     */
    public async send<T extends TransactionInputOptions | undefined = undefined>(
        to: string | UserLocator,
        token: string,
        amount: string,
        options?: T
    ): Promise<Transaction<T extends { experimental_prepareOnly: true } ? true : false>> {
        const recipient = toRecipientLocator(to);
        const tokenLocator = toTokenLocator(token, this.chain);
        const sendParams = { recipient, amount };
        const transactionCreationResponse = await this.#apiClient.send(this.walletLocator, tokenLocator, sendParams);

        if ("message" in transactionCreationResponse) {
            throw new TransactionNotCreatedError(
                `Failed to send token: ${JSON.stringify(transactionCreationResponse.message)}`
            );
        }

        if (options?.experimental_prepareOnly) {
            return {
                hash: undefined,
                explorerLink: undefined,
                transactionId: transactionCreationResponse.id,
            } as Transaction<T extends { experimental_prepareOnly: true } ? true : false>;
        }

        return await this.approveAndWait(transactionCreationResponse.id);
    }

    /**
     * Add a delegated signer to the wallet
     * @param signer - The signer. For Solana, it must be a string. For EVM, it can be a string or a passkey.
     * @returns The delegated signer
     */
    public async addDelegatedSigner(params: { signer: string | RegisterSignerPasskeyParams }) {
        const response = await this.#apiClient.registerSigner(this.walletLocator, {
            signer: params.signer,
            chain: this.chain === "solana" ? undefined : this.chain,
        });

        if ("error" in response) {
            throw new Error(`Failed to register signer: ${JSON.stringify(response.message)}`);
        }

        if ("transaction" in response) {
            // Solana has "transaction" in response
            const transactionId = response.transaction.id;
            await this.approveAndWait(transactionId);
        } else {
            // EVM has "chains" in response
            const chainResponse = response.chains?.[this.chain];
            if (chainResponse?.status === "awaiting-approval") {
                const pendingApproval = chainResponse.approvals?.pending || [];
                await this.approveSignature(pendingApproval, chainResponse.id);
                await this.waitForSignature(chainResponse.id);
                return;
            }
            if (chainResponse?.status === "pending") {
                await this.waitForSignature(chainResponse.id);
                return;
            }
        }
    }

    public async delegatedSigners(): Promise<DelegatedSigner[]> {
        const walletResponse = await this.#apiClient.getWallet(this.walletLocator);
        if ("error" in walletResponse) {
            throw new WalletNotAvailableError(JSON.stringify(walletResponse));
        }

        if (
            walletResponse.type !== "smart" ||
            (walletResponse.chainType !== "evm" && walletResponse.chainType !== "solana")
        ) {
            throw new WalletTypeNotSupportedError(`Wallet type ${walletResponse.type} not supported`);
        }

        // Map wallet-type to simply wallet
        return (
            walletResponse?.config?.delegatedSigners?.map((signer) => {
                const colonIndex = signer.locator.indexOf(":");
                // If there's a colon, keep everything after it; otherwise treat the whole string as "rest"
                const address = colonIndex >= 0 ? signer.locator.slice(colonIndex + 1) : signer.locator;
                return {
                    signer: `external-wallet:${address}`,
                };
            }) ?? []
        );
    }

    protected get walletLocator(): WalletLocator {
        if (this.#apiClient.isServerSide) {
            return this.address;
        } else {
            return `me:${this.chain === "solana" ? "solana" : "evm"}:smart`;
        }
    }

    protected get isSolanaWallet(): boolean {
        return this.chain === "solana";
    }

    protected async approveAndWait(transactionId: string, additionalSigners?: Signer[]) {
        await this.approveTransaction(transactionId, additionalSigners);
        await this.sleep(1_000); // Rule of thumb: tx won't be confirmed in less than 1 second
        return await this.waitForTransaction(transactionId);
    }

    protected async approveTransaction(transactionId: string, additionalSigners?: Signer[]) {
        const transaction = await this.#apiClient.getTransaction(this.walletLocator, transactionId);

        if ("error" in transaction) {
            throw new TransactionNotAvailableError(JSON.stringify(transaction));
        }

        await this.#options?.experimental_callbacks?.onTransactionStart?.();

        // API key signers approve automatically
        if (this.signer.type === "api-key") {
            return transaction;
        }

        const pendingApprovals = transaction.approvals?.pending;

        if (pendingApprovals == null) {
            return transaction;
        }

        const signers = [...(additionalSigners ?? []), this.signer];

        const signedApprovals = await Promise.all(
            pendingApprovals.map((pendingApproval) => {
                const signer = signers.find((s) => s.locator() === pendingApproval.signer.locator);
                if (signer == null) {
                    throw new InvalidSignerError(`Signer ${pendingApproval.signer} not found in pending approvals`);
                }
                const transactionToSign =
                    transaction.chainType === "solana" && "transaction" in transaction.onChain
                        ? transaction.onChain.transaction
                        : pendingApproval.message;

                return signer.signTransaction(transactionToSign);
            })
        );

        const approvedTransaction = await this.#apiClient.approveTransaction(this.walletLocator, transaction.id, {
            approvals: signedApprovals.map((signature) => ({
                signer: this.signer.locator(),
                ...signature,
            })),
        });

        if (approvedTransaction.error) {
            throw new TransactionFailedError(JSON.stringify(approvedTransaction));
        }

        return approvedTransaction;
    }

    // This method is only applicable to EVM smart wallets
    protected async approveSignature(pendingApprovals: Array<PendingApproval>, signatureId: string) {
        if (this.isSolanaWallet) {
            throw new Error("Approving signatures is only supported for EVM smart wallets");
        }

        const pendingApproval = pendingApprovals.find((approval) => approval.signer.locator === this.signer.locator());
        if (!pendingApproval) {
            throw new InvalidSignerError(`Signer ${this.signer.locator()} not found in pending approvals`);
        }

        const signature = await this.signer.signMessage(pendingApproval.message);

        await this.#apiClient.approveSignature(this.walletLocator, signatureId, {
            approvals: [
                {
                    signer: this.signer.locator(),
                    ...signature,
                },
            ],
        });

        return signature;
    }

    protected async waitForSignature(signatureId: string): Promise<string> {
        let signatureResponse: GetSignatureResponse | null = null;

        do {
            await new Promise((resolve) => setTimeout(resolve, STATUS_POLLING_INTERVAL_MS));
            signatureResponse = await this.#apiClient.getSignature(this.walletLocator, signatureId);
            if ("error" in signatureResponse) {
                throw new SignatureNotAvailableError(JSON.stringify(signatureResponse));
            }
        } while (signatureResponse === null || signatureResponse.status === "pending");

        if (signatureResponse.status === "failed") {
            throw new SigningFailedError("Signature signing failed");
        }

        if (!signatureResponse.outputSignature) {
            throw new SignatureNotAvailableError("Signature not available");
        }

        return signatureResponse.outputSignature;
    }

    protected async waitForTransaction(
        transactionId: string,
        timeoutMs = 60_000,
        {
            backoffMultiplier = 1.1,
            maxBackoffMs = 2_000,
            initialBackoffMs = STATUS_POLLING_INTERVAL_MS,
        }: {
            initialBackoffMs?: number;
            backoffMultiplier?: number;
            maxBackoffMs?: number;
        } = {}
    ): Promise<Transaction> {
        const startTime = Date.now();
        let transactionResponse;

        do {
            if (Date.now() - startTime > timeoutMs) {
                const error = new TransactionConfirmationTimeoutError("Transaction confirmation timeout");
                throw error;
            }

            transactionResponse = await this.#apiClient.getTransaction(this.walletLocator, transactionId);
            if (transactionResponse.error) {
                throw new TransactionNotAvailableError(JSON.stringify(transactionResponse));
            }
            // Wait for the polling interval
            await this.sleep(initialBackoffMs);
            initialBackoffMs = Math.min(initialBackoffMs * backoffMultiplier, maxBackoffMs);
        } while (transactionResponse.status === "pending");

        if (transactionResponse.status === "failed") {
            const error = new TransactionSendingFailedError(
                `Transaction sending failed: ${JSON.stringify(transactionResponse.error)}`
            );
            throw error;
        }

        if (transactionResponse.status === "awaiting-approval") {
            const error = new TransactionAwaitingApprovalError(
                `Transaction is awaiting approval. Please submit required approvals before waiting for completion.`
            );
            throw error;
        }

        const transactionHash = transactionResponse.onChain.txId;
        if (transactionHash == null) {
            const error = new TransactionHashNotFoundError("Transaction hash not found on transaction response");
            throw error;
        }

        return {
            hash: transactionHash,
            explorerLink: transactionResponse.onChain.explorerLink ?? "",
            transactionId: transactionResponse.id,
        };
    }

    protected async sleep(ms: number) {
        return new Promise((resolve) => setTimeout(resolve, ms));
    }
}

function toRecipientLocator(to: string | UserLocator): string {
    if (typeof to === "string") {
        return to;
    }
    if ("email" in to) {
        return `email:${to.email}`;
    }
    if ("x" in to) {
        return `x:${to.x}`;
    }
    if ("twitter" in to) {
        return `twitter:${to.twitter}`;
    }
    if ("phone" in to) {
        return `phoneNumber:${to.phone}`;
    }
    if ("userId" in to) {
        return `userId:${to.userId}`;
    }
    throw new Error("Invalid recipient locator");
}

function toTokenLocator(token: string, chain: string): string {
    if (isValidAddress(token)) {
        return `${chain}:${token}`;
    }
    // Otherwise, treat as currency symbol (lowercase)
    return `${chain}:${token.toLowerCase()}`;
}<|MERGE_RESOLUTION|>--- conflicted
+++ resolved
@@ -1,7 +1,4 @@
 import { isValidAddress } from "@crossmint/common-sdk-base";
-<<<<<<< HEAD
-import type { Activity, ApiClient, GetSignatureResponse, GetBalanceSuccessResponse, WalletLocator } from "../api";
-=======
 import type {
     Activity,
     ApiClient,
@@ -10,7 +7,6 @@
     WalletLocator,
     RegisterSignerPasskeyParams,
 } from "../api";
->>>>>>> f79ce88e
 import type {
     PendingApproval,
     DelegatedSigner,
