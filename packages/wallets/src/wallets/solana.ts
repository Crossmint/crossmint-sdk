--- conflicted
+++ resolved
@@ -28,22 +28,10 @@
         return new SolanaWallet(wallet as Wallet<SolanaChain>);
     }
 
-<<<<<<< HEAD
-    public async sendTransaction(params: SolanaTransactionInput): Promise<Transaction> {
-        const { transaction, additionalSigners } = params;
-        const transactionParams = {
-            transaction: bs58.encode(transaction.serialize()),
-        };
-
-        const transactionCreationResponse = await this.apiClient.createTransaction(this.walletLocator, {
-            params: transactionParams,
-        });
-=======
     public async sendTransaction<T extends TransactionInputOptions | undefined = undefined>(
         params: SolanaTransactionInput & { options?: T }
     ): Promise<Transaction<T extends { experimental_prepareOnly: true } ? true : false>> {
         const createdTransaction = await this.createTransaction(params);
->>>>>>> d567616a
 
         if (params.options?.experimental_prepareOnly) {
             return {
