{
    "name": "@crossmint/wallets-sdk",
    "version": "0.2.2",
    "repository": "https://github.com/Crossmint/crossmint-sdk",
    "license": "Apache-2.0",
    "author": "Paella Labs Inc",
    "sideEffects": false,
    "type": "module",
    "exports": {
        "import": "./dist/index.js",
        "require": "./dist/index.cjs"
    },
    "main": "./dist/index.cjs",
    "module": "./dist/index.js",
    "types": "./dist/index.d.ts",
    "files": ["dist", "LICENSE"],
    "scripts": {
        "build": "pnpm generate && tsup",
        "dev": "tsup --watch",
        "test:vitest": "vitest run",
<<<<<<< HEAD
        "generate": "pnpm dlx @hey-api/openapi-ts",
        "generate:docs": "typedoc",
        "postinstall": "pnpm generate"
=======
        "openapi-ts": "openapi-ts",
        "generate": "pnpm run openapi-ts"
>>>>>>> 8cba49dc
    },
    "dependencies": {
        "@crossmint/common-sdk-auth": "workspace:*",
        "@crossmint/common-sdk-base": "workspace:*",
        "@hey-api/client-fetch": "0.8.1",
        "@solana/web3.js": "1.98.0",
        "bs58": "5.0.0",
        "ox": "0.6.9",
        "tweetnacl": "1.0.3",
        "viem": "2.23.6"
    },
    "devDependencies": {
        "@hey-api/openapi-ts": "0.64.5",
        "typedoc": "0.26.5",
        "typedoc-plugin-frontmatter": "1.0.0",
        "typedoc-plugin-markdown": "4.2.3"
    }
}<|MERGE_RESOLUTION|>--- conflicted
+++ resolved
@@ -18,14 +18,9 @@
         "build": "pnpm generate && tsup",
         "dev": "tsup --watch",
         "test:vitest": "vitest run",
-<<<<<<< HEAD
-        "generate": "pnpm dlx @hey-api/openapi-ts",
-        "generate:docs": "typedoc",
-        "postinstall": "pnpm generate"
-=======
         "openapi-ts": "openapi-ts",
-        "generate": "pnpm run openapi-ts"
->>>>>>> 8cba49dc
+        "generate": "pnpm run openapi-ts",
+        "generate:docs": "typedoc"
     },
     "dependencies": {
         "@crossmint/common-sdk-auth": "workspace:*",
