--- conflicted
+++ resolved
@@ -1,7 +1,3 @@
-<<<<<<< HEAD
-// export * from "@crossmint/common-sdk-base"
-=======
->>>>>>> a37113fa
 export * from "./errors";
 export * from "./events";
 export * from "./hosted";
