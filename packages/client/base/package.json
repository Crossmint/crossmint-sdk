{
    "name": "@crossmint/client-sdk-base",
    "version": "1.1.3",
    "author": "Paella Labs Inc",
    "license": "Apache-2.0",
    "repository": "https://github.com/Crossmint/crossmint-sdk",
    "type": "module",
    "sideEffects": false,
    "main": "./dist/index.cjs",
    "module": "./dist/index.js",
    "types": "./dist/index.d.ts",
    "exports": {
        "import": "./dist/index.js",
        "require": "./dist/index.cjs"
    },
    "files": [
        "dist",
        "src",
        "LICENSE"
    ],
    "publishConfig": {
        "access": "public"
    },
    "scripts": {
        "clean": "shx rm -rf dist/*",
        "build": "yarn clean && tsup src/index.ts --format esm,cjs --outDir ./dist --minify --dts --sourcemap"
    },
    "dependencies": {
        "exponential-backoff": "3.1.1",
<<<<<<< HEAD
        "@crossmint/common-sdk-base": "file:/Users/max/repos/crossmint-sdk/packages/common/base",
=======
        "@crossmint/common-sdk-base": "0.0.3",
>>>>>>> a37113fa
        "uuid": "9.0.1"
    },
    "devDependencies": {
        "@ethersproject/transactions": "5.7.0",
        "@solana/web3.js": "1.78.5",
        "@types/uuid": "9.0.4"
    }
}<|MERGE_RESOLUTION|>--- conflicted
+++ resolved
@@ -27,14 +27,7 @@
     },
     "dependencies": {
         "exponential-backoff": "3.1.1",
-<<<<<<< HEAD
-        "@crossmint/common-sdk-base": "file:/Users/max/repos/crossmint-sdk/packages/common/base",
-=======
         "@crossmint/common-sdk-base": "0.0.3",
->>>>>>> a37113fa
-        "uuid": "9.0.1"
-    },
-    "devDependencies": {
         "@ethersproject/transactions": "5.7.0",
         "@solana/web3.js": "1.78.5",
         "@types/uuid": "9.0.4"
