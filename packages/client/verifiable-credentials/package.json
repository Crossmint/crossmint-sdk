{
    "name": "@crossmint/verify-credentials",
    "version": "1.2.1",
    "author": "Paella Labs Inc",
    "license": "Apache-2.0",
    "repository": "https://github.com/Crossmint/crossmint-sdk",
    "type": "module",
    "sideEffects": false,
    "main": "./dist/index.cjs",
    "module": "./dist/index.js",
    "types": "./dist/index.d.ts",
    "exports": {
        "import": "./dist/index.js",
        "require": "./dist/index.cjs"
    },
    "files": [
        "dist",
        "src",
        "LICENSE"
    ],
    "publishConfig": {
        "access": "public"
    },
    "scripts": {
        "clean": "shx rm -rf dist/*",
        "build": "yarn clean && tsup src/index.ts --format esm,cjs --outDir ./dist --minify --dts --sourcemap"
    },
    "dependencies": {
<<<<<<< HEAD
        "@crossmint/common-sdk-base": "file:/Users/max/repos/crossmint-sdk/packages/common/base",
=======
        "@crossmint/common-sdk-base": "0.0.3",
>>>>>>> a37113fa
        "@ethersproject/providers": "5.7.2",
        "@ethersproject/wallet": "5.7.0",
        "@krebitdao/eip712-vc": "1.0.3",
        "@lit-protocol/lit-node-client": "3.0.24",
        "date-fns": "2.30.0",
        "ethers": "5.7.2"
    },
    "devDependencies": {
        "@crossmint/client-sdk-base": "1.1.3"
    }
}<|MERGE_RESOLUTION|>--- conflicted
+++ resolved
@@ -26,11 +26,7 @@
         "build": "yarn clean && tsup src/index.ts --format esm,cjs --outDir ./dist --minify --dts --sourcemap"
     },
     "dependencies": {
-<<<<<<< HEAD
-        "@crossmint/common-sdk-base": "file:/Users/max/repos/crossmint-sdk/packages/common/base",
-=======
         "@crossmint/common-sdk-base": "0.0.3",
->>>>>>> a37113fa
         "@ethersproject/providers": "5.7.2",
         "@ethersproject/wallet": "5.7.0",
         "@krebitdao/eip712-vc": "1.0.3",
