<<<<<<< HEAD
import { verifyTypedData } from "@ethersproject/wallet";

import { mockCredential } from "../types/mockCredential";
=======
>>>>>>> a655c2fc
import { VerifiableCredential } from "../types/verifiableCredential";
import { VerifiableCredentialSignatureService } from "./signature";

describe("VerifiableCredentialSignatureService", () => {
    let service: VerifiableCredentialSignatureService;

    beforeEach(() => {
        service = new VerifiableCredentialSignatureService();
        jest.resetAllMocks();
    });

    it("should verify a valid credential", async () => {
        const result = await service.verify(mockCredential);

        expect(result).toBe(true);
    });

    it("should fail a invalid credential", async () => {
        const invalidCredential: VerifiableCredential = {
            ...mockCredential,
            proof: {
                ...mockCredential.proof,
                proofValue:
                    "0x5b88ebef582fa631bca407e9b6454190a0346de45285add0ffe19a4f374acc6463f1f418c60bc76fb6168884a763fb4e28297f3f8a1c381debedf4e2deb293fe1c",
            },
        };

        const result = await service.verify(invalidCredential);

        expect(result).toBe(false);
    });

    it("should throw error for invalid issuer DID", async () => {
        const mockCredential: VerifiableCredential = {
            issuer: { id: "invalidDID" },
        } as any;

        (await expect(service.verify(mockCredential)).rejects.toThrow(
            "Issuer DID should be in the format did:{chain}:{address}"
        )) as any;
    });

    it("should throw error for missing proof", async () => {
        const mockCredential: VerifiableCredential = {
            issuer: { id: "did:chain:address" },
        } as any;

        await expect(service.verify(mockCredential)).rejects.toThrow("No proof associated with credential");
    });
});<|MERGE_RESOLUTION|>--- conflicted
+++ resolved
@@ -1,9 +1,4 @@
-<<<<<<< HEAD
-import { verifyTypedData } from "@ethersproject/wallet";
-
 import { mockCredential } from "../types/mockCredential";
-=======
->>>>>>> a655c2fc
 import { VerifiableCredential } from "../types/verifiableCredential";
 import { VerifiableCredentialSignatureService } from "./signature";
 
