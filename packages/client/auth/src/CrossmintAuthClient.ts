import type { UseSignInData } from "@farcaster/auth-kit";
import {
    AUTH_SDK_ROOT_ENDPOINT,
    type AuthMaterialWithUser,
    CROSSMINT_API_VERSION,
    CrossmintAuth,
    type CrossmintAuthOptions,
    type OAuthProvider,
    REFRESH_TOKEN_PREFIX,
    SESSION_PREFIX,
} from "@crossmint/common-sdk-auth";
import type { Crossmint, CrossmintApiClient } from "@crossmint/common-sdk-base";
import { type CancellableTask, queueTask } from "@crossmint/client-sdk-base";
import { deleteCookie, getCookie, getJWTExpiration, setCookie, TIME_BEFORE_EXPIRING_JWT_IN_SECONDS } from "./utils";

type CrossmintAuthClientConfig = CrossmintAuthOptions & {
    callbacks?: CrossmintAuthClientCallbacks;
    logoutRoute?: string;
};

export class CrossmintAuthClient extends CrossmintAuth {
    private callbacks: CrossmintAuthClientCallbacks;
    private refreshTask: CancellableTask | null = null;
    private isRefreshing = false;
    private logoutRoute: string | null;

    private constructor(crossmint: Crossmint, apiClient: CrossmintApiClient, config: CrossmintAuthClientConfig = {}) {
        super(crossmint, apiClient, config);
        this.callbacks = config.callbacks ?? {};
        this.logoutRoute = config.logoutRoute ?? null;
    }

    public static from(crossmint: Crossmint, config: CrossmintAuthClientConfig = {}): CrossmintAuthClient {
        const authClient = new CrossmintAuthClient(crossmint, CrossmintAuth.defaultApiClient(crossmint), config);
        // In case an instance is created on the server, we can't refresh as this stores cookies
        if (typeof window !== "undefined") {
            authClient.handleRefreshAuthMaterial();
        }
        return authClient;
    }

    public async getUser() {
        const result = await this.apiClient.get(`api/${CROSSMINT_API_VERSION}/sdk/auth/user`, {
            headers: {
                "Content-Type": "application/json",
            },
        });

        const user = await result.json();
        return user;
    }

    public storeAuthMaterial(authMaterial: AuthMaterialWithUser) {
        setCookie(SESSION_PREFIX, authMaterial.jwt);
        setCookie(REFRESH_TOKEN_PREFIX, authMaterial.refreshToken.secret, authMaterial.refreshToken.expiresAt);
    }

    public async logout() {
        // Even if there's a server error, we want to clear the cookies
        try {
            if (this.logoutRoute != null) {
                await this.logoutFromCustomRoute();
            } else {
                await this.logoutFromDefaultRoute(getCookie(REFRESH_TOKEN_PREFIX));
            }
        } catch (error) {
            console.error(error);
        } finally {
            deleteCookie(REFRESH_TOKEN_PREFIX);
            deleteCookie(SESSION_PREFIX);
            this.callbacks.onLogout?.();
        }
    }

    public async handleRefreshAuthMaterial(refreshTokenSecret?: string): Promise<void> {
        const refreshToken = refreshTokenSecret ?? getCookie(REFRESH_TOKEN_PREFIX);
        // If there is a custom refresh route, that endpoint will fetch the cookies itself
        if ((refreshToken == null && this.refreshRoute == null) || this.isRefreshing) {
            return;
        }

        try {
            this.isRefreshing = true;
            const authMaterial = await this.refreshAuthMaterial(refreshToken);

            // If a custom refresh route is set, storing in cookies is handled in the server
            if (this.refreshRoute == null) {
                this.storeAuthMaterial(authMaterial);
            }

            this.callbacks.onTokenRefresh?.(authMaterial);

            this.scheduleNextRefresh(authMaterial.jwt);
        } catch (error) {
            console.error(error);
            this.logout();
        } finally {
            this.isRefreshing = false;
        }
    }

    public async getOAuthUrl(provider: OAuthProvider) {
        const result = await this.apiClient.get(`${AUTH_SDK_ROOT_ENDPOINT}/social/${provider}/start`, {
            headers: {
                "Content-Type": "application/json",
            },
        });

        const data = (await result.json()) as { oauthUrl: string };
        return data.oauthUrl;
    }

    public async sendEmailOtp(email: string) {
        const result = await this.apiClient.post(`${AUTH_SDK_ROOT_ENDPOINT}/otps/send`, {
            headers: {
                "Content-Type": "application/json",
            },
            body: JSON.stringify({ email }),
        });

        return await result.json();
    }

    public async confirmEmailOtp(email: string, emailId: string, token: string) {
        const queryParams = new URLSearchParams({
            email,
            signinAuthenticationMethod: "email",
            token,
            locale: "en",
            state: emailId,
            callbackUrl: `${this.apiClient.baseUrl}/${AUTH_SDK_ROOT_ENDPOINT}/we-dont-actually-use-this-anymore`,
        });
        const result = await this.apiClient.post(`${AUTH_SDK_ROOT_ENDPOINT}/authenticate?${queryParams}`, {
            headers: {
                "Content-Type": "application/json",
            },
        });

        const resData = await result.json();
        const callbackUrl = new URL(resData.callbackUrl);

        // parse the oneTimeSecret from the callbackUrl response
        return callbackUrl.searchParams.get("oneTimeSecret");
    }

    public async signInWithFarcaster(data: UseSignInData) {
        const queryParams = new URLSearchParams({
            signinAuthenticationMethod: "farcaster",
            callbackUrl: `${this.apiClient.baseUrl}/${AUTH_SDK_ROOT_ENDPOINT}/callback?isPopup=false`,
        });

        const result = await this.apiClient.post(`${AUTH_SDK_ROOT_ENDPOINT}/authenticate?${queryParams}`, {
            headers: {
                "Content-Type": "application/json",
            },
            body: JSON.stringify({
                ...data,
                domain: data.signatureParams.domain,
                redirect: true,
                callbackUrl: `${this.apiClient.baseUrl}/${AUTH_SDK_ROOT_ENDPOINT}/callback?isPopup=false`,
            }),
        });

        const resData = await result.json();
        const callbackUrl = new URL(resData.callbackUrl);

        // parse the oneTimeSecret from the callbackUrl response
        return callbackUrl.searchParams.get("oneTimeSecret");
    }

<<<<<<< HEAD
    private async logoutFromCustomRoute(): Promise<Response> {
        if (!this.logoutRoute) {
            throw new Error("Custom logout route is not set");
        }

        return await fetch(this.logoutRoute, { method: "POST" });
=======
    public async signInWithSmartWallet(address: string) {
        const queryParams = new URLSearchParams({
            signinAuthenticationMethod: "evm",
        });

        const result = await this.apiClient.post(
            `${AUTH_SDK_ROOT_ENDPOINT}/crypto_wallets/authenticate/start?${queryParams}`,
            {
                headers: {
                    "Content-Type": "application/json",
                },
                body: JSON.stringify({ walletAddress: address }),
            }
        );
        return await result.json();
    }

    public async authenticateSmartWallet(address: string, signature: string) {
        const queryParams = new URLSearchParams({
            signinAuthenticationMethod: "evm",
            callbackUrl: `${this.apiClient.baseUrl}/${AUTH_SDK_ROOT_ENDPOINT}/we-dont-actually-use-this-anymore`,
        });

        const result = await this.apiClient.post(
            `${AUTH_SDK_ROOT_ENDPOINT}/crypto_wallets/authenticate?${queryParams}`,
            {
                headers: {
                    "Content-Type": "application/json",
                },
                body: JSON.stringify({ walletAddress: address, signature }),
            }
        );
        return await result.json();
>>>>>>> 89510686
    }

    private scheduleNextRefresh(jwt: string): void {
        const jwtExpiration = getJWTExpiration(jwt);
        if (!jwtExpiration) {
            throw new Error("Invalid JWT");
        }

        const currentTime = Date.now() / 1000;
        const timeToExpire = jwtExpiration - currentTime - TIME_BEFORE_EXPIRING_JWT_IN_SECONDS;

        if (timeToExpire > 0) {
            const endTime = Date.now() + timeToExpire * 1000;
            this.cancelScheduledRefresh();
            this.refreshTask = queueTask(() => this.handleRefreshAuthMaterial(), endTime);
        }
    }

    private cancelScheduledRefresh(): void {
        if (this.refreshTask) {
            this.refreshTask.cancel();
            this.refreshTask = null;
        }
    }
}

type CrossmintAuthClientCallbacks = {
    onTokenRefresh?: (authMaterial: AuthMaterialWithUser) => void;
    onLogout?: () => void;
};<|MERGE_RESOLUTION|>--- conflicted
+++ resolved
@@ -168,14 +168,6 @@
         return callbackUrl.searchParams.get("oneTimeSecret");
     }
 
-<<<<<<< HEAD
-    private async logoutFromCustomRoute(): Promise<Response> {
-        if (!this.logoutRoute) {
-            throw new Error("Custom logout route is not set");
-        }
-
-        return await fetch(this.logoutRoute, { method: "POST" });
-=======
     public async signInWithSmartWallet(address: string) {
         const queryParams = new URLSearchParams({
             signinAuthenticationMethod: "evm",
@@ -209,7 +201,14 @@
             }
         );
         return await result.json();
->>>>>>> 89510686
+    }
+
+    private async logoutFromCustomRoute(): Promise<Response> {
+        if (!this.logoutRoute) {
+            throw new Error("Custom logout route is not set");
+        }
+
+        return await fetch(this.logoutRoute, { method: "POST" });
     }
 
     private scheduleNextRefresh(jwt: string): void {
