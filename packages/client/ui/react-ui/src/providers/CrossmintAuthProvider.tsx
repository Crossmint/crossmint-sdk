import { useCrossmint } from "@/hooks";
import type { ReactNode } from "react";

import { AuthProvider as AuthCoreProvider } from "@crossmint/client-sdk-auth-core/client";
import type { UIConfig } from "@crossmint/common-sdk-base";

<<<<<<< HEAD
import { CrossmintWalletProvider } from "./CrossmintWalletProvider";

export type CrossmintAuthWalletConfig = {
    type: "evm-smart-wallet";
    defaultChain: "polygon-amoy" | "base-sepolia" | "optimism-sepolia" | "arbitrum-sepolia";
    createOnLogin: "all-users" | "off";
};

export function CrossmintAuthProvider({
    embeddedWallets,
    children,
}: {
    embeddedWallets: CrossmintAuthWalletConfig;
=======
import { type CrossmintWalletConfig, CrossmintWalletProvider } from "./CrossmintWalletProvider";

type CrossmintAuthProviderProps = {
    embeddedWallets: CrossmintWalletConfig;
>>>>>>> f80e4881
    children: ReactNode;
    appearance?: UIConfig;
};

export function CrossmintAuthProvider({ embeddedWallets, children, appearance }: CrossmintAuthProviderProps) {
    const { crossmint, setJwt } = useCrossmint("CrossmintAuthProvider must be used within CrossmintProvider");

    return (
<<<<<<< HEAD
        <AuthCoreProvider setJwtToken={setJwt} crossmint={crossmint}>
            <CrossmintWalletProvider
                walletConfig={{ type: "evm-smart-wallet", signer: { type: "PASSKEY" } }}
                defaultChain={embeddedWallets.defaultChain}
                createOnInit={embeddedWallets.createOnLogin}
            >
                {children}
            </CrossmintWalletProvider>
=======
        <AuthCoreProvider setJwtToken={setJwt} crossmint={crossmint} appearance={appearance}>
            <CrossmintWalletProvider config={embeddedWallets}>{children}</CrossmintWalletProvider>
>>>>>>> f80e4881
        </AuthCoreProvider>
    );
}<|MERGE_RESOLUTION|>--- conflicted
+++ resolved
@@ -2,38 +2,30 @@
 import type { ReactNode } from "react";
 
 import { AuthProvider as AuthCoreProvider } from "@crossmint/client-sdk-auth-core/client";
+import { EVMSmartWalletChain } from "@crossmint/client-sdk-smart-wallet";
 import type { UIConfig } from "@crossmint/common-sdk-base";
 
-<<<<<<< HEAD
 import { CrossmintWalletProvider } from "./CrossmintWalletProvider";
 
 export type CrossmintAuthWalletConfig = {
     type: "evm-smart-wallet";
-    defaultChain: "polygon-amoy" | "base-sepolia" | "optimism-sepolia" | "arbitrum-sepolia";
+    defaultChain: EVMSmartWalletChain;
     createOnLogin: "all-users" | "off";
 };
 
 export function CrossmintAuthProvider({
     embeddedWallets,
     children,
+    appearance,
 }: {
     embeddedWallets: CrossmintAuthWalletConfig;
-=======
-import { type CrossmintWalletConfig, CrossmintWalletProvider } from "./CrossmintWalletProvider";
-
-type CrossmintAuthProviderProps = {
-    embeddedWallets: CrossmintWalletConfig;
->>>>>>> f80e4881
     children: ReactNode;
-    appearance?: UIConfig;
-};
-
-export function CrossmintAuthProvider({ embeddedWallets, children, appearance }: CrossmintAuthProviderProps) {
+    appearance: UIConfig;
+}) {
     const { crossmint, setJwt } = useCrossmint("CrossmintAuthProvider must be used within CrossmintProvider");
 
     return (
-<<<<<<< HEAD
-        <AuthCoreProvider setJwtToken={setJwt} crossmint={crossmint}>
+        <AuthCoreProvider setJwtToken={setJwt} crossmint={crossmint} appearance={appearance}>
             <CrossmintWalletProvider
                 walletConfig={{ type: "evm-smart-wallet", signer: { type: "PASSKEY" } }}
                 defaultChain={embeddedWallets.defaultChain}
@@ -41,10 +33,6 @@
             >
                 {children}
             </CrossmintWalletProvider>
-=======
-        <AuthCoreProvider setJwtToken={setJwt} crossmint={crossmint} appearance={appearance}>
-            <CrossmintWalletProvider config={embeddedWallets}>{children}</CrossmintWalletProvider>
->>>>>>> f80e4881
         </AuthCoreProvider>
     );
 }