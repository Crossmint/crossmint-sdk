import { type ReactNode, createContext, useEffect, useMemo, useRef, useState } from "react";

import { CrossmintAuth, getCookie } from "@crossmint/client-sdk-auth";
import type { EVMSmartWalletChain } from "@crossmint/client-sdk-smart-wallet";
import { type UIConfig, validateApiKeyAndGetCrossmintBaseUrl } from "@crossmint/common-sdk-base";
import { SESSION_PREFIX, type SDKExternalUser } from "@crossmint/common-sdk-auth";

import AuthFormDialog from "../components/auth/AuthFormDialog";
import { useCrossmint, useWallet } from "../hooks";
import { CrossmintWalletProvider } from "./CrossmintWalletProvider";
import { AuthFormProvider } from "./auth/AuthFormProvider";
import { TwindProvider } from "./TwindProvider";

export type CrossmintAuthWalletConfig = {
    defaultChain: EVMSmartWalletChain;
    createOnLogin: "all-users" | "off";
    type: "evm-smart-wallet";
    showPasskeyHelpers?: boolean;
};

export type LoginMethod = "email" | "google" | "farcaster";

export type CrossmintAuthProviderProps = {
    embeddedWallets?: CrossmintAuthWalletConfig;
    appearance?: UIConfig;
    children: ReactNode;
    loginMethods?: LoginMethod[];
};

type AuthStatus = "logged-in" | "logged-out" | "in-progress";

type AuthContextType = {
    crossmintAuth?: CrossmintAuth;
    login: () => void;
    logout: () => void;
    jwt?: string;
    user?: SDKExternalUser;
    status: AuthStatus;
    getUser: () => void;
};

export const AuthContext = createContext<AuthContextType>({
    login: () => {},
    logout: () => {},
    status: "logged-out",
    getUser: () => {},
});

const defaultEmbeddedWallets: CrossmintAuthWalletConfig = {
    defaultChain: "base-sepolia",
    createOnLogin: "off",
    type: "evm-smart-wallet",
};

export function CrossmintAuthProvider({
    embeddedWallets = defaultEmbeddedWallets,
    children,
    appearance,
    loginMethods = ["email", "google"],
}: CrossmintAuthProviderProps) {
    const [user, setUser] = useState<SDKExternalUser | undefined>(undefined);
    const { crossmint, setJwt } = useCrossmint("CrossmintAuthProvider must be used within CrossmintProvider");
    // Only create the CrossmintAuth instance once, even in StrictMode, as the constructor calls /refresh
    // It can only be called once to avoid race conditions
    const crossmintAuthRef = useRef<CrossmintAuth | null>(null);
    // biome-ignore lint/correctness/useExhaustiveDependencies: crossmint can't be a dependency because it updates with each jwt change
    const crossmintAuth = useMemo(() => {
        if (!crossmintAuthRef.current) {
            crossmintAuthRef.current = CrossmintAuth.from(crossmint, {
                onLogout: () => {
                    setJwt(undefined);
                    setUser(undefined);
                },
                onTokenRefresh: (authMaterial) => {
                    setJwt(authMaterial.jwt);
                    setUser(authMaterial.user);
                },
            });
        }
        return crossmintAuthRef.current;
    }, []);

    const crossmintBaseUrl = validateApiKeyAndGetCrossmintBaseUrl(crossmint.apiKey);
    const [dialogOpen, setDialogOpen] = useState(false);

    useEffect(() => {
        if (crossmint.jwt == null) {
            const jwt = getCookie(SESSION_PREFIX);
            setJwt(jwt);
        }
    }, []);

    useEffect(() => {
        if (crossmint.jwt == null) {
            return;
        }

        setDialogOpen(false);
    }, [crossmint.jwt]);

    const login = () => {
        if (crossmint.jwt != null) {
            console.log("User already logged in");
            return;
        }

        setDialogOpen(true);
    };

    const logout = () => {
        crossmintAuth.logout();
    };

    const getAuthStatus = (): AuthStatus => {
        if (crossmint.jwt != null) {
            return "logged-in";
        }
        if (dialogOpen) {
            return "in-progress";
        }
        return "logged-out";
    };

    const getUser = async () => {
        if (crossmint.jwt == null) {
            console.log("User not logged in");
            return;
        }

        const user = await crossmintAuth.getUser();
        setUser(user);
    };

    return (
<<<<<<< HEAD
        <AuthContext.Provider
            value={{
                crossmintAuth,
                login,
                logout,
                jwt: crossmint.jwt,
                user,
                status: getAuthStatus(),
                getUser,
            }}
        >
            <CrossmintWalletProvider
                defaultChain={embeddedWallets.defaultChain}
                showPasskeyHelpers={embeddedWallets.showPasskeyHelpers}
                appearance={appearance}
            >
                <AuthFormProvider
                    initialState={{
                        appearance,
                        setDialogOpen,
                        loginMethods,
                        baseUrl: crossmintBaseUrl,
                    }}
=======
        <TwindProvider>
            <AuthContext.Provider
                value={{
                    login,
                    logout,
                    jwt: crossmint.jwt,
                    refreshToken: crossmint.refreshToken,
                    user,
                    status: getAuthStatus(),
                    getUser,
                }}
            >
                <CrossmintWalletProvider
                    defaultChain={embeddedWallets.defaultChain}
                    showPasskeyHelpers={embeddedWallets.showPasskeyHelpers}
                    appearance={appearance}
>>>>>>> d803172d
                >
                    <AuthFormProvider
                        initialState={{
                            apiKey: crossmint.apiKey,
                            baseUrl: crossmintBaseUrl,
                            fetchAuthMaterial,
                            appearance,
                            setDialogOpen,
                            loginMethods,
                        }}
                    >
                        <WalletManager embeddedWallets={embeddedWallets} accessToken={crossmint.jwt}>
                            {children}
                        </WalletManager>

                        <AuthFormDialog open={dialogOpen} />
                    </AuthFormProvider>
                </CrossmintWalletProvider>
            </AuthContext.Provider>
        </TwindProvider>
    );
}

function WalletManager({
    embeddedWallets,
    children,
    accessToken,
}: {
    embeddedWallets: CrossmintAuthWalletConfig;
    children: ReactNode;
    accessToken: string | undefined;
}) {
    const { getOrCreateWallet, clearWallet, status } = useWallet();

    useEffect(() => {
        if (embeddedWallets.createOnLogin === "all-users" && status === "not-loaded" && accessToken != null) {
            getOrCreateWallet({
                type: embeddedWallets.type,
                signer: { type: "PASSKEY" },
            });
        }

        if (status === "loaded" && accessToken == null) {
            clearWallet();
        }
    }, [accessToken, status]);

    return <>{children}</>;
}<|MERGE_RESOLUTION|>--- conflicted
+++ resolved
@@ -132,38 +132,13 @@
     };
 
     return (
-<<<<<<< HEAD
-        <AuthContext.Provider
-            value={{
-                crossmintAuth,
-                login,
-                logout,
-                jwt: crossmint.jwt,
-                user,
-                status: getAuthStatus(),
-                getUser,
-            }}
-        >
-            <CrossmintWalletProvider
-                defaultChain={embeddedWallets.defaultChain}
-                showPasskeyHelpers={embeddedWallets.showPasskeyHelpers}
-                appearance={appearance}
-            >
-                <AuthFormProvider
-                    initialState={{
-                        appearance,
-                        setDialogOpen,
-                        loginMethods,
-                        baseUrl: crossmintBaseUrl,
-                    }}
-=======
         <TwindProvider>
             <AuthContext.Provider
                 value={{
+                    crossmintAuth,
                     login,
                     logout,
                     jwt: crossmint.jwt,
-                    refreshToken: crossmint.refreshToken,
                     user,
                     status: getAuthStatus(),
                     getUser,
@@ -173,16 +148,13 @@
                     defaultChain={embeddedWallets.defaultChain}
                     showPasskeyHelpers={embeddedWallets.showPasskeyHelpers}
                     appearance={appearance}
->>>>>>> d803172d
                 >
                     <AuthFormProvider
                         initialState={{
-                            apiKey: crossmint.apiKey,
-                            baseUrl: crossmintBaseUrl,
-                            fetchAuthMaterial,
                             appearance,
                             setDialogOpen,
                             loginMethods,
+                            baseUrl: crossmintBaseUrl,
                         }}
                     >
                         <WalletManager embeddedWallets={embeddedWallets} accessToken={crossmint.jwt}>
