--- conflicted
+++ resolved
@@ -113,15 +113,7 @@
                 status: getAuthStatus(),
             }}
         >
-<<<<<<< HEAD
             <CrossmintWalletProvider embeddedWallets={embeddedWallets} appearance={appearance}>
-=======
-            <CrossmintWalletProvider
-                defaultChain={embeddedWallets.defaultChain}
-                showWalletModals={embeddedWallets.showWalletModals}
-                appearance={appearance}
-            >
->>>>>>> eece4329
                 <WalletManager embeddedWallets={embeddedWallets} accessToken={crossmint.jwt}>
                     {children}
                 </WalletManager>
