<<<<<<< HEAD
import { type ReactNode, useEffect } from "react";

import { AuthProvider as AuthCoreProvider } from "@crossmint/client-sdk-auth-core/client";
import type { EVMSmartWalletChain } from "@crossmint/client-sdk-smart-wallet";
import type { UIConfig } from "@crossmint/common-sdk-base";
=======
import AuthModal from "@/components/auth/AuthModal";
import { useCrossmint } from "@/hooks";
import { SESSION_PREFIX } from "@/utils";
import { type ReactNode, createContext, useEffect, useState } from "react";
import { createPortal } from "react-dom";

import { type UIConfig, validateApiKeyAndGetCrossmintBaseUrl } from "@crossmint/common-sdk-base";
>>>>>>> 30f42da5

import { useCrossmint, useWallet } from "../hooks";
import { CrossmintWalletProvider } from "./CrossmintWalletProvider";

export type CrossmintAuthWalletConfig = {
    defaultChain: EVMSmartWalletChain;
    createOnLogin: "all-users" | "off";
    type: "evm-smart-wallet";
};

<<<<<<< HEAD
export function CrossmintAuthProvider({
    embeddedWallets,
    children,
    appearance,
}: {
    embeddedWallets: CrossmintAuthWalletConfig;
    children: ReactNode;
    appearance?: UIConfig;
}) {
=======
export const AuthContext = createContext({
    login: () => {},
    logout: () => {},
    jwt: undefined as string | undefined,
});

export function CrossmintAuthProvider({ embeddedWallets, children, appearance }: CrossmintAuthProviderProps) {
>>>>>>> 30f42da5
    const { crossmint, setJwt } = useCrossmint("CrossmintAuthProvider must be used within CrossmintProvider");
    const crossmintBaseUrl = validateApiKeyAndGetCrossmintBaseUrl(crossmint.apiKey);

    const [modalOpen, setModalOpen] = useState(false);

    const login = () => {
        if (crossmint.jwt) {
            console.log("User already logged in");
            return;
        }

        setModalOpen(true);
    };

    useEffect(() => {
        if (crossmint.jwt == null) {
            return;
        }

        setModalOpen(false);
    }, [crossmint.jwt]);

    const logout = () => {
        document.cookie = `${SESSION_PREFIX}=; expires=Thu, 01 Jan 1970 00:00:00 UTC; path=/;`;
        setJwt(undefined);
    };

    useEffect(() => {
        if (crossmint.jwt) {
            document.cookie = `${SESSION_PREFIX}=${crossmint.jwt}; path=/;SameSite=Lax;`;
        }
    }, [crossmint.jwt]);

    return (
<<<<<<< HEAD
        <AuthCoreProvider setJwtToken={setJwt} crossmint={crossmint} appearance={appearance}>
            <CrossmintWalletProvider defaultChain={embeddedWallets.defaultChain}>
                <WalletManager embeddedWallets={embeddedWallets}>{children}</WalletManager>
            </CrossmintWalletProvider>
        </AuthCoreProvider>
=======
        <AuthContext.Provider value={{ login, logout, jwt: crossmint.jwt }}>
            <CrossmintWalletProvider config={embeddedWallets}>
                {children}
                {modalOpen
                    ? createPortal(
                          <AuthModal
                              baseUrl={crossmintBaseUrl}
                              setModalOpen={setModalOpen}
                              setJwtToken={setJwt}
                              apiKey={crossmint.apiKey}
                              appearance={appearance}
                          />,

                          document.body
                      )
                    : null}
            </CrossmintWalletProvider>
        </AuthContext.Provider>
>>>>>>> 30f42da5
    );
}

function WalletManager({
    embeddedWallets,
    children,
}: {
    embeddedWallets: CrossmintAuthWalletConfig;
    children: ReactNode;
}) {
    const { crossmint } = useCrossmint("CrossmintAuthProvider must be used within CrossmintProvider");
    const { getOrCreateWallet, clearWallet, status } = useWallet();

    useEffect(() => {
        if (embeddedWallets.createOnLogin === "all-users" && status === "not-loaded" && crossmint.jwt != null) {
            getOrCreateWallet({
                type: embeddedWallets.type,
                signer: { type: "PASSKEY" },
            });
        }

        if (status === "loaded" && crossmint.jwt == null) {
            clearWallet();
        }
    }, [crossmint.jwt, status]);

    return <>{children}</>;
}<|MERGE_RESOLUTION|>--- conflicted
+++ resolved
@@ -1,20 +1,12 @@
-<<<<<<< HEAD
-import { type ReactNode, useEffect } from "react";
-
-import { AuthProvider as AuthCoreProvider } from "@crossmint/client-sdk-auth-core/client";
-import type { EVMSmartWalletChain } from "@crossmint/client-sdk-smart-wallet";
-import type { UIConfig } from "@crossmint/common-sdk-base";
-=======
 import AuthModal from "@/components/auth/AuthModal";
-import { useCrossmint } from "@/hooks";
-import { SESSION_PREFIX } from "@/utils";
 import { type ReactNode, createContext, useEffect, useState } from "react";
 import { createPortal } from "react-dom";
 
+import type { EVMSmartWalletChain } from "@crossmint/client-sdk-smart-wallet";
 import { type UIConfig, validateApiKeyAndGetCrossmintBaseUrl } from "@crossmint/common-sdk-base";
->>>>>>> 30f42da5
 
 import { useCrossmint, useWallet } from "../hooks";
+import { SESSION_PREFIX } from "../utils";
 import { CrossmintWalletProvider } from "./CrossmintWalletProvider";
 
 export type CrossmintAuthWalletConfig = {
@@ -23,28 +15,23 @@
     type: "evm-smart-wallet";
 };
 
-<<<<<<< HEAD
+export const AuthContext = createContext({
+    login: () => {},
+    logout: () => {},
+    jwt: undefined as string | undefined,
+});
+
 export function CrossmintAuthProvider({
     embeddedWallets,
     children,
     appearance,
 }: {
     embeddedWallets: CrossmintAuthWalletConfig;
+    appearance: UIConfig;
     children: ReactNode;
-    appearance?: UIConfig;
 }) {
-=======
-export const AuthContext = createContext({
-    login: () => {},
-    logout: () => {},
-    jwt: undefined as string | undefined,
-});
-
-export function CrossmintAuthProvider({ embeddedWallets, children, appearance }: CrossmintAuthProviderProps) {
->>>>>>> 30f42da5
     const { crossmint, setJwt } = useCrossmint("CrossmintAuthProvider must be used within CrossmintProvider");
     const crossmintBaseUrl = validateApiKeyAndGetCrossmintBaseUrl(crossmint.apiKey);
-
     const [modalOpen, setModalOpen] = useState(false);
 
     const login = () => {
@@ -56,6 +43,11 @@
         setModalOpen(true);
     };
 
+    const logout = () => {
+        document.cookie = `${SESSION_PREFIX}=; expires=Thu, 01 Jan 1970 00:00:00 UTC; path=/;`;
+        setJwt(undefined);
+    };
+
     useEffect(() => {
         if (crossmint.jwt == null) {
             return;
@@ -64,11 +56,6 @@
         setModalOpen(false);
     }, [crossmint.jwt]);
 
-    const logout = () => {
-        document.cookie = `${SESSION_PREFIX}=; expires=Thu, 01 Jan 1970 00:00:00 UTC; path=/;`;
-        setJwt(undefined);
-    };
-
     useEffect(() => {
         if (crossmint.jwt) {
             document.cookie = `${SESSION_PREFIX}=${crossmint.jwt}; path=/;SameSite=Lax;`;
@@ -76,16 +63,11 @@
     }, [crossmint.jwt]);
 
     return (
-<<<<<<< HEAD
-        <AuthCoreProvider setJwtToken={setJwt} crossmint={crossmint} appearance={appearance}>
+        <AuthContext.Provider value={{ login, logout, jwt: crossmint.jwt }}>
             <CrossmintWalletProvider defaultChain={embeddedWallets.defaultChain}>
-                <WalletManager embeddedWallets={embeddedWallets}>{children}</WalletManager>
-            </CrossmintWalletProvider>
-        </AuthCoreProvider>
-=======
-        <AuthContext.Provider value={{ login, logout, jwt: crossmint.jwt }}>
-            <CrossmintWalletProvider config={embeddedWallets}>
-                {children}
+                <WalletManager embeddedWallets={embeddedWallets} accessToken={crossmint.jwt}>
+                    {children}
+                </WalletManager>
                 {modalOpen
                     ? createPortal(
                           <AuthModal
@@ -101,32 +83,32 @@
                     : null}
             </CrossmintWalletProvider>
         </AuthContext.Provider>
->>>>>>> 30f42da5
     );
 }
 
 function WalletManager({
     embeddedWallets,
     children,
+    accessToken,
 }: {
     embeddedWallets: CrossmintAuthWalletConfig;
     children: ReactNode;
+    accessToken: string | undefined;
 }) {
-    const { crossmint } = useCrossmint("CrossmintAuthProvider must be used within CrossmintProvider");
     const { getOrCreateWallet, clearWallet, status } = useWallet();
 
     useEffect(() => {
-        if (embeddedWallets.createOnLogin === "all-users" && status === "not-loaded" && crossmint.jwt != null) {
+        if (embeddedWallets.createOnLogin === "all-users" && status === "not-loaded" && accessToken != null) {
             getOrCreateWallet({
                 type: embeddedWallets.type,
                 signer: { type: "PASSKEY" },
             });
         }
 
-        if (status === "loaded" && crossmint.jwt == null) {
+        if (status === "loaded" && accessToken == null) {
             clearWallet();
         }
-    }, [crossmint.jwt, status]);
+    }, [accessToken, status]);
 
     return <>{children}</>;
 }