--- conflicted
+++ resolved
@@ -175,7 +175,6 @@
                 <WalletManager embeddedWallets={embeddedWallets} accessToken={crossmint.jwt}>
                     {children}
                 </WalletManager>
-<<<<<<< HEAD
                 {!isUsingEmbeddedAuthForm ? (
                     <AuthFormProvider
                         initialState={{
@@ -189,22 +188,6 @@
                         <AuthFormDialog open={modalOpen} />
                     </AuthFormProvider>
                 ) : null}
-=======
-                {modalOpen
-                    ? createPortal(
-                          <AuthModal
-                              baseUrl={crossmintBaseUrl}
-                              setModalOpen={setModalOpen}
-                              fetchAuthMaterial={fetchAuthMaterial}
-                              apiKey={crossmint.apiKey}
-                              appearance={appearance}
-                              loginMethods={loginMethods}
-                          />,
-
-                          document.body
-                      )
-                    : null}
->>>>>>> dc2d2a23
             </CrossmintWalletProvider>
         </AuthContext.Provider>
     );
