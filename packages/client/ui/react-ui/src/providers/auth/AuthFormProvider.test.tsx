--- conflicted
+++ resolved
@@ -2,38 +2,20 @@
 import { render, fireEvent, waitFor } from "@testing-library/react";
 import { beforeEach } from "vitest";
 import { AuthFormProvider, useAuthForm } from "./AuthFormProvider";
-<<<<<<< HEAD
-import { describe, expect, test, vi, beforeEach } from "vitest";
+import { describe, expect, it, vi } from "vitest";
 import type { CrossmintAuthWalletConfig, LoginMethod } from "..";
+import { useCrossmintAuth } from "@/hooks/useCrossmintAuth";
 
 vi.mock("./web3/WagmiAuthProvider", () => ({
     WagmiAuthProvider: ({ children }: { children: ReactNode }) => <>{children}</>,
 }));
 
-// Mock component to test the AuthFormProvider
-function TestComponent() {
-    const {
-        step,
-        apiKey,
-        baseUrl,
-        loginMethods,
-        setStep,
-        setDialogOpen,
-        oauthUrlMap,
-        isLoadingOauthUrlMap,
-        appearance,
-    } = useAuthForm();
-=======
-import { describe, expect, it, vi } from "vitest";
-import type { LoginMethod } from "..";
-import { useCrossmintAuth } from "@/hooks/useCrossmintAuth";
-
 vi.mock("@/hooks/useCrossmintAuth");
 
 // Mock component to test the AuthFormProvider
 function TestComponent() {
-    const { step, baseUrl, loginMethods, setStep, setDialogOpen, oauthUrlMap, isLoadingOauthUrlMap } = useAuthForm();
->>>>>>> 8f738d0d
+    const { step, baseUrl, loginMethods, setStep, setDialogOpen, oauthUrlMap, isLoadingOauthUrlMap, appearance } =
+        useAuthForm();
 
     return (
         <div>
@@ -56,12 +38,7 @@
 describe("AuthFormProvider", () => {
     const mockInitialState = {
         baseUrl: "https://api.example.com",
-<<<<<<< HEAD
-        fetchAuthMaterial: mockFetchAuthMaterial,
         loginMethods: ["email", "google", "farcaster", "web3"] as LoginMethod[],
-=======
-        loginMethods: ["email", "google"] as LoginMethod[],
->>>>>>> 8f738d0d
         setDialogOpen: vi.fn(),
         embeddedWallets: {
             createOnLogin: "off",
@@ -79,30 +56,12 @@
 
     beforeEach(() => {
         vi.resetAllMocks();
-<<<<<<< HEAD
-        global.fetch = vi.fn().mockImplementation((url: string) => {
-            if (url.includes("/auth/social/")) {
-                return Promise.resolve({
-                    ok: true,
-                    json: () =>
-                        Promise.resolve({
-                            oauthUrl: "https://oauth.example.com",
-                        }),
-                });
-            }
-            return Promise.resolve({
-                ok: true,
-                json: () => Promise.resolve({}),
-            });
-        });
-=======
 
         vi.mocked(useCrossmintAuth).mockReturnValue({
             crossmintAuth: {
                 getOAuthUrl: mockedGetOAuthUrl.mockResolvedValue("https://oauth.example.com"),
             },
         } as any);
->>>>>>> 8f738d0d
     });
 
     it("provides initial context values and fetches OAuth URLs", async () => {
