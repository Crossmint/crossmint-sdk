--- conflicted
+++ resolved
@@ -1,15 +1,11 @@
 import { createContext, useCallback, useContext, useEffect, useState, type ReactNode } from "react";
 import type { OAuthProvider } from "@crossmint/common-sdk-auth";
 import type { UIConfig } from "@crossmint/common-sdk-base";
-<<<<<<< HEAD
 import type { CrossmintAuthWalletConfig, LoginMethod } from "../CrossmintAuthProvider";
+import { useCrossmintAuth } from "@/hooks/useCrossmintAuth";
 import { WagmiAuthProvider } from "./web3/WagmiAuthProvider";
 
 type AuthStep = "initial" | "otp" | "qrCode" | "web3" | "web3/metamask" | "web3/walletconnect";
-=======
-import type { LoginMethod } from "../CrossmintAuthProvider";
-import { useCrossmintAuth } from "@/hooks/useCrossmintAuth";
->>>>>>> 8f738d0d
 
 type OAuthUrlMap = Record<OAuthProvider, string>;
 const initialOAuthUrlMap: OAuthUrlMap = {
@@ -54,16 +50,11 @@
     const [oauthUrlMap, setOauthUrlMap] = useState<OAuthUrlMap>(initialOAuthUrlMap);
     const [isLoadingOauthUrlMap, setIsLoadingOauthUrlMap] = useState(true);
 
-<<<<<<< HEAD
-    const { loginMethods, apiKey, baseUrl, setDialogOpen, fetchAuthMaterial, appearance, embeddedWallets } =
-        initialState;
+    const { loginMethods, baseUrl, setDialogOpen, appearance, embeddedWallets } = initialState;
 
     if (loginMethods.includes("web3") && embeddedWallets?.createOnLogin === "all-users") {
         throw new Error("Creating wallets on login is not yet supported for web3 login method");
     }
-=======
-    const { loginMethods } = initialState;
->>>>>>> 8f738d0d
 
     const preFetchAndSetOauthUrl = useCallback(async () => {
         setIsLoadingOauthUrlMap(true);
@@ -100,54 +91,18 @@
 
     const value: AuthFormContextType = {
         step,
-<<<<<<< HEAD
-        apiKey,
         baseUrl,
-        fetchAuthMaterial,
         appearance,
-=======
-        appearance: initialState.appearance,
->>>>>>> 8f738d0d
         loginMethods,
-        baseUrl: initialState.baseUrl,
         oauthUrlMap,
         isLoadingOauthUrlMap,
         setDialogOpen: handleToggleDialog,
         setStep,
     };
 
-<<<<<<< HEAD
     return (
         <AuthFormContext.Provider value={value}>
             <WagmiAuthProvider>{children}</WagmiAuthProvider>
         </AuthFormContext.Provider>
     );
-};
-
-async function getOAuthUrl(provider: OAuthProvider, options: { baseUrl: string; apiKey: string }) {
-    try {
-        const queryParams = new URLSearchParams({ apiKey: options.apiKey });
-        const response = await fetch(
-            `${options.baseUrl}api/2024-09-26/session/sdk/auth/social/${provider}/start?${queryParams}`,
-            {
-                headers: {
-                    "x-api-key": options.apiKey,
-                },
-            }
-        );
-
-        if (!response.ok) {
-            throw new Error("Failed to get OAuth URL. Please try again or contact support.");
-        }
-
-        const data = (await response.json()) as { oauthUrl: string };
-        return data.oauthUrl;
-    } catch (error) {
-        console.error(`Error fetching OAuth URL for ${provider}:`, error);
-        throw new Error(`Failed to get OAuth URL for ${provider}. Please try again or contact support.`);
-    }
-}
-=======
-    return <AuthFormContext.Provider value={value}>{children}</AuthFormContext.Provider>;
-};
->>>>>>> 8f738d0d
+};