import { type ReactNode, act } from "react";
import { CrossmintAuth as CrossmintAuthClient, getJWTExpiration, deleteCookie } from "@crossmint/client-sdk-auth";
import { Chain, CrossmintWallets, SignerConfigForChain, Wallet } from "@crossmint/wallets-sdk";
import { SESSION_PREFIX, REFRESH_TOKEN_PREFIX } from "@crossmint/common-sdk-auth";
import { createCrossmint } from "@crossmint/common-sdk-base";
import { beforeEach, describe, expect, vi, it, type MockInstance } from "vitest";
import { fireEvent, render, waitFor } from "@testing-library/react";
import { mock } from "vitest-mock-extended";

import { useAuth, useWallet } from "@/hooks";
import { CrossmintProvider, useCrossmint } from "@/hooks/useCrossmint";
import { MOCK_API_KEY } from "@/testUtils";
import { CrossmintAuthProvider } from "@/providers/CrossmintAuthProvider";
import type { LoginMethod } from "@/types/auth";
import { useDynamicConnect } from "@/hooks/useDynamicConnect";
import { CrossmintWalletProvider } from "@/providers/CrossmintWalletProvider";
import type { CreateOnLogin } from "@/types/wallet";

vi.mock("@dynamic-labs/sdk-react-core", () => ({
    useDynamicContext: vi.fn().mockReturnValue({
        primaryWallet: undefined,
        sdkHasLoaded: true,
        removeWallet: vi.fn(),
        handleUnlinkWallet: vi.fn(),
    }),
}));

vi.mock("@dynamic-labs/ethereum", () => ({
    isEthereumWallet: vi.fn().mockReturnValue(false),
    EthereumWalletConnectors: {},
}));

vi.mock("@dynamic-labs/solana", () => ({
    isSolanaWallet: vi.fn().mockReturnValue(false),
    SolanaWalletConnectors: {},
}));

vi.mock("@/hooks/useDynamicConnect", () => ({
    useDynamicConnect: vi.fn().mockImplementation(() => ({
        getAdminSigner: vi.fn().mockResolvedValue(null),
        cleanup: vi.fn(),
        sdkHasLoaded: true,
        isDynamicWalletConnected: false,
    })),
}));

vi.mock("@/components/dynamic-xyz/DynamicContextProviderWrapper", () => ({
    default: ({ children }: { children: ReactNode }) => <>{children}</>,
}));

vi.mock("../providers/auth/web3/DynamicWeb3WalletConnect", () => ({
    DynamicWeb3WalletConnect: ({ children }: { children: ReactNode }) => <>{children}</>,
}));

vi.mock("@crossmint/wallets-sdk", async () => {
    const actual = await vi.importActual("@crossmint/wallets-sdk");
    return {
        ...actual,
        CrossmintWallets: {
            from: vi.fn(),
        },
    };
});

vi.mock("@crossmint/common-sdk-base", async () => {
    const actual = await vi.importActual("@crossmint/common-sdk-base");

    class MockCrossmintApiClient {}

    return {
        ...actual,
        createCrossmint: vi.fn(),
        validateApiKeyAndGetCrossmintBaseUrl: vi.fn(),
        CrossmintApiClient: MockCrossmintApiClient,
    };
});

vi.mock("@crossmint/client-sdk-auth", async () => {
    const actual = await vi.importActual("@crossmint/client-sdk-auth");
    return {
        ...actual,
        getJWTExpiration: vi.fn(),
    };
});

const mockPasskeySigner = mock<EVMSignerInput>({
    type: "evm-passkey",
    name: "Crossmint Wallet",
});

function renderAuthProvider({
    children,
    createOnLogin,
    loginMethods,
}: {
    children: ReactNode;
    createOnLogin?: CreateOnLogin;
    loginMethods?: LoginMethod[];
}) {
    return render(
        <CrossmintProvider apiKey={MOCK_API_KEY}>
            <CrossmintAuthProvider loginMethods={loginMethods}>
                <CrossmintWalletProvider showPasskeyHelpers={false} createOnLogin={createOnLogin}>
                    {children}
                </CrossmintWalletProvider>
            </CrossmintAuthProvider>
        </CrossmintProvider>
    );
}

function TestComponent() {
    const { setJwt } = useCrossmint();
    const { wallet, status: walletStatus, error, clearWallet } = useWallet();
    const { status: authStatus, jwt } = useAuth();
    return (
        <div>
            <div data-testid="error">{error ?? "No Error"}</div>
            <div data-testid="wallet-status">{walletStatus}</div>
            <div data-testid="auth-status">{authStatus}</div>
            <div data-testid="wallet">{wallet ? "Wallet Loaded" : "No Wallet"}</div>
            <div data-testid="auth-jwt">{jwt}</div>
            <button data-testid="auth-jwt-input" onClick={() => setJwt("mock-jwt")}>
                Set JWT
            </button>
            <button data-testid="clear-jwt-button" onClick={() => setJwt(undefined)}>
                Clear JWT
            </button>
            <button data-testid="clear-wallet-button" onClick={clearWallet}>
                Clear Wallet
            </button>
        </div>
    );
}

describe("CrossmintAuthProvider", () => {
    let mockSDK: CrossmintWallets;
<<<<<<< HEAD
    let mockWallet: EVMSmartWallet;
=======
    let mockWallet: Wallet<Chain>;
    let embeddedWallets: CrossmintAuthProviderEmbeddedWallets;
>>>>>>> cd1bbfd7
    let handleRefreshAuthMaterialSpy: MockInstance;
    let getOAuthUrlSpy: MockInstance;

    beforeEach(() => {
        vi.resetAllMocks();
        vi.mocked(createCrossmint).mockImplementation(
            () =>
                ({
                    apiKey: MOCK_API_KEY,
                }) as any
        );

        global.fetch = vi.fn().mockImplementation((url: string) => {
            if (url.includes("/auth/social/")) {
                return Promise.resolve({
                    ok: true,
                    json: () =>
                        Promise.resolve({
                            oauthUrl: "https://oauth.example.com",
                        }),
                });
            }
            return Promise.resolve({
                ok: true,
                json: () => Promise.resolve({}),
            });
        });

        mockSDK = mock<CrossmintWallets>();
        mockWallet = mock<Wallet<Chain>>();

        vi.mocked(CrossmintWallets.from).mockReturnValue(mockSDK);
        vi.mocked(mockSDK.getOrCreateWallet).mockResolvedValue(mockWallet);
        vi.mocked(getJWTExpiration).mockReturnValue(1000);
        vi.mocked(useDynamicConnect).mockReturnValue({
            getAdminSigner: vi.fn().mockResolvedValue(null),
            cleanup: vi.fn(),
            sdkHasLoaded: true,
            isDynamicWalletConnected: false,
        });
<<<<<<< HEAD
=======
        const mockPasskeySigner = mock<SignerConfigForChain<Chain>>({
            type: "passkey",
            name: "Crossmint Wallet",
        });
        embeddedWallets = {
            createOnLogin: "all-users",
            showPasskeyHelpers: false,
            signer: mockPasskeySigner,
            chain: "polygon-amoy",
        };
>>>>>>> cd1bbfd7

        deleteCookie(REFRESH_TOKEN_PREFIX);
        deleteCookie(SESSION_PREFIX);

        handleRefreshAuthMaterialSpy = vi.spyOn(CrossmintAuthClient.prototype, "handleRefreshAuthMaterial");
        getOAuthUrlSpy = vi.spyOn(CrossmintAuthClient.prototype, "getOAuthUrl").mockResolvedValue("mock-oauth-url");
        // Casts as any because refreshAuthMaterial is protected
        vi.spyOn(CrossmintAuthClient.prototype as any, "refreshAuthMaterial").mockResolvedValue(
            Promise.resolve({
                jwt: "mock-jwt",
                refreshToken: {
                    secret: "mock-refresh-token",
                    expiresAt: 123456,
                },
                user: {},
            })
        );
        const mockCrossmintAuth = CrossmintAuthClient.from(createCrossmint({ apiKey: MOCK_API_KEY }));
        vi.spyOn(CrossmintAuthClient, "from").mockReturnValue(mockCrossmintAuth);
    });

    it("When user is logged out", async () => {
        const { getByTestId } = renderAuthProvider({
            children: <TestComponent />,
            createOnLogin: {
                walletType: "evm-smart-wallet",
                signer: mockPasskeySigner,
            },
        });

        expect(getByTestId("auth-status").textContent).toBe("logged-out");
        expect(getByTestId("auth-jwt").textContent).toBe("");
        await waitFor(() => {
            expect(getByTestId("auth-status").textContent).toBe("logged-out");
        });

        expect(handleRefreshAuthMaterialSpy).toHaveBeenCalled();
        expect(getOAuthUrlSpy).toHaveBeenCalled();
        expect(vi.mocked(mockSDK.getOrCreateWallet)).not.toHaveBeenCalled();
    });

    it("Happy path", async () => {
        await act(() => {
            document.cookie = `${REFRESH_TOKEN_PREFIX}=mock-refresh-token; path=/; SameSite=Lax;`;
            document.cookie = `${SESSION_PREFIX}=mock-jwt; path=/; SameSite=Lax;`;
        });

        const { getByTestId } = renderAuthProvider({
            children: <TestComponent />,
            createOnLogin: {
                walletType: "evm-smart-wallet",
                signer: mockPasskeySigner,
            },
        });

        expect(getByTestId("wallet-status").textContent).toBe("in-progress");
        expect(getByTestId("auth-status").textContent).toBe("logged-in");
        expect(getByTestId("wallet").textContent).toBe("No Wallet");
        expect(getByTestId("error").textContent).toBe("No Error");

        await waitFor(() => {
            expect(getByTestId("wallet-status").textContent).toBe("loaded");
            expect(getByTestId("auth-status").textContent).toBe("logged-in");
            expect(getByTestId("wallet").textContent).toBe("Wallet Loaded");
            expect(getByTestId("error").textContent).toBe("No Error");
        });

        expect(handleRefreshAuthMaterialSpy).not.toHaveBeenCalled();
        expect(getOAuthUrlSpy).not.toHaveBeenCalled();
        expect(vi.mocked(mockSDK.getOrCreateWallet)).toHaveBeenCalledOnce();
    });

    it(`When "createOnLogin" is "false", wallet is not loaded`, async () => {
        document.cookie = `${SESSION_PREFIX}=mock-jwt; path=/;SameSite=Lax;`;
        const { getByTestId } = await renderAuthProvider({
            children: <TestComponent />,
<<<<<<< HEAD
            createOnLogin: undefined,
=======
            embeddedWallets: {
                createOnLogin: "off",
                chain: "polygon-amoy",
            },
>>>>>>> cd1bbfd7
        });

        await waitFor(() => {
            expect(getByTestId("wallet").textContent).toBe("No Wallet");
            expect(getByTestId("wallet-status").textContent).toBe("not-loaded");
        });

        expect(vi.mocked(mockSDK.getOrCreateWallet)).not.toHaveBeenCalled();
    });

    it(`When the jwt from crossmint provider is not defined, wallet is not loaded`, async () => {
        const { getByTestId } = await renderAuthProvider({
            children: <TestComponent />,
            createOnLogin: {
                walletType: "evm-smart-wallet",
                signer: mockPasskeySigner,
            },
        });

        await waitFor(() => {
            expect(getByTestId("wallet-status").textContent).toBe("not-loaded");
            expect(getByTestId("auth-status").textContent).toBe("logged-out");
            expect(getByTestId("wallet").textContent).toBe("No Wallet");
        });

        expect(vi.mocked(mockSDK.getOrCreateWallet)).not.toHaveBeenCalled();
    });

    it(`Logging in and asserting the auth status`, async () => {
        const { getByTestId } = await renderAuthProvider({
            children: <TestComponent />,
            createOnLogin: {
                walletType: "evm-smart-wallet",
                signer: mockPasskeySigner,
            },
        });

        await waitFor(() => {
            expect(getByTestId("auth-status").textContent).toBe("logged-out");
        });

        fireEvent.click(getByTestId("auth-jwt-input"));

        await waitFor(() => {
            expect(getByTestId("auth-status").textContent).toBe("logged-in");
        });
    });
<<<<<<< HEAD

    it("throws error when web3 wallet is not connected and type is missing", async () => {
        await act(() => {
            document.cookie = `${REFRESH_TOKEN_PREFIX}=mock-refresh-token; path=/; SameSite=Lax;`;
            document.cookie = `${SESSION_PREFIX}=mock-jwt; path=/; SameSite=Lax;`;
        });
        vi.mocked(useDynamicConnect).mockReturnValueOnce({
            getAdminSigner: vi.fn().mockResolvedValue(null),
            cleanup: vi.fn(),
            sdkHasLoaded: true,
            isDynamicWalletConnected: false,
        });

        const consoleErrorSpy = vi.spyOn(console, "error").mockImplementation(() => {});

        renderAuthProvider({
            children: <TestComponent />,

            createOnLogin: {
                walletType: undefined as any,
                signer: mockPasskeySigner,
            },
            loginMethods: ["web3"],
        });

        await waitFor(() => {
            expect(consoleErrorSpy).toHaveBeenCalledWith(
                "[CrossmintAuthProvider] ⚠️ createOnLogin.walletType is required when no external wallet is connected"
            );
        });
    });
=======
>>>>>>> cd1bbfd7
});<|MERGE_RESOLUTION|>--- conflicted
+++ resolved
@@ -11,7 +11,7 @@
 import { CrossmintProvider, useCrossmint } from "@/hooks/useCrossmint";
 import { MOCK_API_KEY } from "@/testUtils";
 import { CrossmintAuthProvider } from "@/providers/CrossmintAuthProvider";
-import type { LoginMethod } from "@/types/auth";
+import type { CrossmintAuthProviderEmbeddedWallets, LoginMethod } from "@/types/auth";
 import { useDynamicConnect } from "@/hooks/useDynamicConnect";
 import { CrossmintWalletProvider } from "@/providers/CrossmintWalletProvider";
 import type { CreateOnLogin } from "@/types/wallet";
@@ -134,12 +134,8 @@
 
 describe("CrossmintAuthProvider", () => {
     let mockSDK: CrossmintWallets;
-<<<<<<< HEAD
-    let mockWallet: EVMSmartWallet;
-=======
     let mockWallet: Wallet<Chain>;
     let embeddedWallets: CrossmintAuthProviderEmbeddedWallets;
->>>>>>> cd1bbfd7
     let handleRefreshAuthMaterialSpy: MockInstance;
     let getOAuthUrlSpy: MockInstance;
 
@@ -180,8 +176,6 @@
             sdkHasLoaded: true,
             isDynamicWalletConnected: false,
         });
-<<<<<<< HEAD
-=======
         const mockPasskeySigner = mock<SignerConfigForChain<Chain>>({
             type: "passkey",
             name: "Crossmint Wallet",
@@ -192,7 +186,6 @@
             signer: mockPasskeySigner,
             chain: "polygon-amoy",
         };
->>>>>>> cd1bbfd7
 
         deleteCookie(REFRESH_TOKEN_PREFIX);
         deleteCookie(SESSION_PREFIX);
@@ -269,14 +262,10 @@
         document.cookie = `${SESSION_PREFIX}=mock-jwt; path=/;SameSite=Lax;`;
         const { getByTestId } = await renderAuthProvider({
             children: <TestComponent />,
-<<<<<<< HEAD
-            createOnLogin: undefined,
-=======
             embeddedWallets: {
                 createOnLogin: "off",
                 chain: "polygon-amoy",
             },
->>>>>>> cd1bbfd7
         });
 
         await waitFor(() => {
@@ -324,38 +313,4 @@
             expect(getByTestId("auth-status").textContent).toBe("logged-in");
         });
     });
-<<<<<<< HEAD
-
-    it("throws error when web3 wallet is not connected and type is missing", async () => {
-        await act(() => {
-            document.cookie = `${REFRESH_TOKEN_PREFIX}=mock-refresh-token; path=/; SameSite=Lax;`;
-            document.cookie = `${SESSION_PREFIX}=mock-jwt; path=/; SameSite=Lax;`;
-        });
-        vi.mocked(useDynamicConnect).mockReturnValueOnce({
-            getAdminSigner: vi.fn().mockResolvedValue(null),
-            cleanup: vi.fn(),
-            sdkHasLoaded: true,
-            isDynamicWalletConnected: false,
-        });
-
-        const consoleErrorSpy = vi.spyOn(console, "error").mockImplementation(() => {});
-
-        renderAuthProvider({
-            children: <TestComponent />,
-
-            createOnLogin: {
-                walletType: undefined as any,
-                signer: mockPasskeySigner,
-            },
-            loginMethods: ["web3"],
-        });
-
-        await waitFor(() => {
-            expect(consoleErrorSpy).toHaveBeenCalledWith(
-                "[CrossmintAuthProvider] ⚠️ createOnLogin.walletType is required when no external wallet is connected"
-            );
-        });
-    });
-=======
->>>>>>> cd1bbfd7
 });