import {
    createContext,
    useContext,
    type ReactNode,
    useRef,
    useState,
    useEffect,
    useMemo,
    type Dispatch,
    type SetStateAction,
} from "react";
import { CrossmintWallets, SolanaChain, SolanaTransactionInput, SolanaWallet, Wallet } from "@crossmint/wallets-sdk";
import type { ValidWalletState } from "@crossmint/client-sdk-react-base";
import { PublicKey, type VersionedTransaction } from "@solana/web3.js";
import base58 from "bs58";
import { environmentToCrossmintBaseURL, getEnvironmentForKey, type UIConfig } from "@crossmint/common-sdk-base";
import { useCrossmint } from "@/hooks";
import { deriveWalletErrorState } from "@/utils/errorUtils";
import { EmailSignersDialog } from "@/components/signers/EmailSignersDialog";
import { useSignerIFrameWindow } from "@/hooks/useSignerInvisibleIFrame";

const DEFAULT_EVENT_OPTIONS = {
    timeoutMs: 10_000,
    intervalMs: 5_000,
};

interface CrossmintSignerProviderProps {
    children: ReactNode;
    walletState: ValidWalletState;
    appearance?: UIConfig;
    setWalletState: Dispatch<SetStateAction<ValidWalletState>>;
    signersURL?: string;
}

type CrossmintSignerContext = {
    experimental_getOrCreateWalletWithRecoveryKey: (args: {
        email: string;
    }) => Promise<void>;
};

export const CrossmintSignerContext = createContext<CrossmintSignerContext | null>(null);

export function CrossmintSignerProvider({
    children,
    setWalletState,
    appearance,
    signersURL,
}: CrossmintSignerProviderProps) {
    const {
        crossmint: { apiKey, jwt },
    } = useCrossmint();
    const smartWalletSDK = useMemo(() => CrossmintWallets.from({ apiKey, jwt }), [apiKey, jwt]);

    const environment = getEnvironmentForKey(apiKey);
    if (environment == null) {
        throw new Error("Could not determine environment from API key");
    }
    const iframeWindow = useSignerIFrameWindow(environment, signersURL);
    const [email, setEmail] = useState<string>("");
    const [step, setStep] = useState<"initial" | "otp">("initial");
    const [dialogOpen, setDialogOpen] = useState(false);
    const successHandlerRef = useRef<(() => void) | null>(null);
    const errorHandlerRef = useRef<((error: Error) => void) | null>(null);

    const experimental_getOrCreateWalletWithRecoveryKey = async (args: {
        email: string;
    }) => {
        try {
            setWalletState({ status: "in-progress" });
            setEmail(args.email);

            const baseUrl = environmentToCrossmintBaseURL(
                apiKey.startsWith("ck_development_") ? "development" : "staging"
            );
            const response = await fetch(`${baseUrl}/api/v1/signers/derive-public-key`, {
                method: "POST",
                headers: {
                    "Content-Type": "application/json",
                    Authorization: `Bearer ${jwt}`,
                    "x-api-key": apiKey,
                },
                body: JSON.stringify({
                    authId: `email:${args.email}`,
                    keyType: "ed25519",
                }),
            });
            const responseData = await response.json();
            const publicKey = responseData.publicKey;
            if (publicKey == null) {
                throw new Error("No public key found");
            }
            if (publicKey.encoding !== "base58" || publicKey.keyType !== "ed25519" || publicKey.bytes == null) {
                throw new Error(
                    "Not supported. Expected public key to be in base58 encoding and ed25519 key type. Got: " +
                        JSON.stringify(publicKey)
                );
            }
            const adminSignerAddress = publicKey.bytes;
            const wallet = await getOrCreateSolanaWalletWithSigner(adminSignerAddress);
            const solanaWallet = SolanaWallet.from(wallet);

            const walletWithRecovery = {
                ...solanaWallet,
                sendTransaction: async (props: SolanaTransactionInput) =>
                    new Promise<string>((resolve, reject) => {
                        const cleanup = () => {
                            setDialogOpen(false);
                            setStep("initial");
                        };
                        const successHandler = async () => {
                            cleanup();
                            try {
                                const txHash = await solanaWallet.sendTransaction(props);
                                resolve(txHash);
                            } catch (error) {
                                reject(error);
                            }
                        };
                        const errorHandler = (error: Error) => {
                            cleanup();
                            reject(error);
                        };
                        successHandlerRef.current = successHandler;
                        errorHandlerRef.current = errorHandler;
                        handleGetRecoverySigner().then(successHandler).catch(errorHandler);
                    }),
            };

            setWalletState({
                status: "loaded",
                wallet: walletWithRecovery as unknown as Wallet<SolanaChain>,
            });
        } catch (error) {
            console.error("There was an error creating a wallet ", error);
            setWalletState(deriveWalletErrorState(error));
            throw error;
        }
    };

    async function handleGetRecoverySigner() {
        if (!iframeWindow.current || jwt == null) {
            throw new Error("[handleGetRecoverySigner] IFrame window not initialized or JWT not set");
        }
        return new Promise<void>(async (resolve, reject) => {
            try {
                const signerResponse = await iframeWindow.current?.sendAction({
                    event: "request:get-status",
                    responseEvent: "response:get-status",
                    data: {
                        authData: {
                            jwt,
                            apiKey,
                        },
                    },
                });

                if (signerResponse?.status !== "success") {
                    throw new Error(signerResponse?.error);
                }

                if (signerResponse.signerStatus === "ready") {
                    console.log("Signer already exists, skipping OTP flow");
                    return resolve();
                }

                // Store the resolve/reject functions to be called after OTP completion
                successHandlerRef.current = () => resolve();
                errorHandlerRef.current = (error) => reject(error);

                // Show the initial email confirmation flow dialog
                setStep("initial");
                setDialogOpen(true);
            } catch (err) {
                console.error("Error getting recovery signer", err);
                reject(err);
            }
        });
    }

    const handleSendEmailOTP = async (email: string) => {
        if (!iframeWindow.current || jwt == null) {
            throw new Error("[handleSendEmailOTP] IFrame window not initialized or JWT not set");
        }
        try {
            console.log("Creating Recovery Key");
            const res = await iframeWindow.current?.sendAction({
                event: "request:start-onboarding",
                responseEvent: "response:start-onboarding",
                data: {
                    authData: {
                        jwt,
                        apiKey,
                    },
                    data: {
                        authId: `email:${email}`,
                    },
                },
            });

            if (res.status === "error") {
                throw new Error(res.error);
            }

            // If the signer already exists, skip OTP flow and continue BAU
            if (res.status === "success" && res.signerStatus === "ready") {
                console.log("Signer already exists, skipping OTP flow");
                setStep("initial");
                setDialogOpen(false);
                return;
            }

            // proceed to OTP flow
            console.log("Proceeding to OTP flow");
            setStep("otp");
            setDialogOpen(true);
        } catch (error) {
            console.error("Error in email submission:", error);
            errorHandlerRef.current?.(error as Error);
            throw error;
        }
    };

    const handleOTPSubmit = async (token: string) => {
        if (!iframeWindow.current || jwt == null) {
            throw new Error("[handleOTPSubmit] IFrame window not initialized or JWT not set");
        }
        try {
            const res = await iframeWindow.current.sendAction({
                event: "request:complete-onboarding",
                responseEvent: "response:complete-onboarding",
                data: {
                    authData: {
                        jwt,
                        apiKey,
                    },
                    data: {
                        onboardingAuthentication: {
                            encryptedOtp: token,
                        },
                    },
                },
            });

            if (res.status === "error") {
                throw new Error(res.error);
            }

            setStep("initial");
            setDialogOpen(false);

            // Resolve the promise when the flow is complete
            successHandlerRef.current?.();
        } catch (error) {
            console.error("Error completing onboarding:", error);
            errorHandlerRef.current?.(error as Error);
            throw error;
        }
    };

    async function getOrCreateSolanaWalletWithSigner(publicSignerAddress: string) {
        if (jwt == null) {
            throw new Error("[getOrCreateSolanaWalletWithSigner] JWT not set!");
        }
        try {
            return await smartWalletSDK.getOrCreateWallet({
                chain: "solana",
                signer: {
                    type: "external-wallet",
                    address: publicSignerAddress,
                    onSignTransaction: (transaction: VersionedTransaction) => {
                        return signWithRecovery(async () => {
                            const messageData = transaction.message.serialize();
                            const res = await iframeWindow.current?.sendAction({
                                event: "request:sign",
                                responseEvent: "response:sign",
                                data: {
                                    authData: {
                                        jwt,
                                        apiKey,
                                    },
<<<<<<< HEAD
=======
                                    options: DEFAULT_EVENT_OPTIONS,
                                });
                                if (res.status === "error") {
                                    const err = new Error(res.error);
                                    (err as any).code = res.code;
                                    throw err;
                                }
                                if (res.signature == null) {
                                    throw new Error("Failed to sign message");
                                }
                                if (res.signature.encoding !== "base58") {
                                    throw new Error("Unsupported signature encoding: " + res.signature.encoding);
                                }
                                return base58.decode(res.signature.bytes);
                            });
                        },
                        signTransaction: (transaction: VersionedTransaction) => {
                            return signWithRecovery(async () => {
                                const messageData = transaction.message.serialize();
                                const res = await iframeWindow.current?.sendAction({
                                    event: "request:sign",
                                    responseEvent: "response:sign",
>>>>>>> a9cd4856
                                    data: {
                                        keyType: "ed25519",
                                        bytes: base58.encode(messageData),
                                        encoding: "base58",
                                    },
<<<<<<< HEAD
                                },
                                options: DEFAULT_EVENT_OPTIONS,
=======
                                    options: DEFAULT_EVENT_OPTIONS,
                                });
                                if (res?.status === "error") {
                                    const err = new Error(res.error);
                                    (err as any).code = res.code;
                                    throw err;
                                }
                                if (res?.signature == null) {
                                    throw new Error("Failed to sign transaction");
                                }
                                if (res.signature.encoding !== "base58") {
                                    throw new Error("Unsupported signature encoding: " + res.signature.encoding);
                                }
                                transaction.addSignature(
                                    new PublicKey(publicSignerAddress),
                                    base58.decode(res.signature.bytes)
                                );
                                return transaction;
>>>>>>> a9cd4856
                            });
                            if (res?.status === "error") {
                                const err = new Error(res.error);
                                (err as any).code = res.code;
                                throw err;
                            }
                            if (res?.signature == null) {
                                throw new Error("Failed to sign transaction");
                            }
                            transaction.addSignature(new PublicKey(publicSignerAddress), base58.decode(res.signature));
                            return transaction;
                        });
                    },
                },
            });
        } catch (error) {
            console.error("Error creating wallet with signer:", error);
            setWalletState(deriveWalletErrorState(error));
            throw error;
        }
    }

    // Helper to wrap signing with OTP recovery
    async function signWithRecovery<T>(signFn: () => Promise<T>): Promise<T> {
        try {
            return await signFn();
        } catch (error: any) {
            if (error.code === "invalid-device-share") {
                await handleGetRecoverySigner();
                return await signFn();
            }
            throw error;
        }
    }

    useEffect(() => {
        document.body.style.overflow = dialogOpen ? "hidden" : "";
    }, [dialogOpen]);

    return (
        <CrossmintSignerContext.Provider value={{ experimental_getOrCreateWalletWithRecoveryKey }}>
            <EmailSignersDialog
                email={email}
                open={dialogOpen}
                setOpen={setDialogOpen}
                step={step}
                onSubmitOTP={handleOTPSubmit}
                onResendOTPCode={handleSendEmailOTP}
                onSubmitEmail={handleSendEmailOTP}
                appearance={appearance}
            />
            {children}
        </CrossmintSignerContext.Provider>
    );
}

export function useCrossmintSigner({ enabled = true }: { enabled?: boolean } = {}) {
    const context = useContext(CrossmintSignerContext);
    if (!enabled) {
        return {
            experimental_getOrCreateWalletWithRecoveryKey: async () => {
                await Promise.reject(
                    new Error("useCrossmintSigner is disabled, please set 'experimental_enableRecoveryKeys' to true")
                );
            },
        };
    }
    if (context === null) {
        throw new Error("useCrossmintSigner must be used within a CrossmintSignerProvider");
    }
    return context;
}<|MERGE_RESOLUTION|>--- conflicted
+++ resolved
@@ -278,59 +278,13 @@
                                         jwt,
                                         apiKey,
                                     },
-<<<<<<< HEAD
-=======
-                                    options: DEFAULT_EVENT_OPTIONS,
-                                });
-                                if (res.status === "error") {
-                                    const err = new Error(res.error);
-                                    (err as any).code = res.code;
-                                    throw err;
-                                }
-                                if (res.signature == null) {
-                                    throw new Error("Failed to sign message");
-                                }
-                                if (res.signature.encoding !== "base58") {
-                                    throw new Error("Unsupported signature encoding: " + res.signature.encoding);
-                                }
-                                return base58.decode(res.signature.bytes);
-                            });
-                        },
-                        signTransaction: (transaction: VersionedTransaction) => {
-                            return signWithRecovery(async () => {
-                                const messageData = transaction.message.serialize();
-                                const res = await iframeWindow.current?.sendAction({
-                                    event: "request:sign",
-                                    responseEvent: "response:sign",
->>>>>>> a9cd4856
                                     data: {
                                         keyType: "ed25519",
                                         bytes: base58.encode(messageData),
                                         encoding: "base58",
                                     },
-<<<<<<< HEAD
                                 },
                                 options: DEFAULT_EVENT_OPTIONS,
-=======
-                                    options: DEFAULT_EVENT_OPTIONS,
-                                });
-                                if (res?.status === "error") {
-                                    const err = new Error(res.error);
-                                    (err as any).code = res.code;
-                                    throw err;
-                                }
-                                if (res?.signature == null) {
-                                    throw new Error("Failed to sign transaction");
-                                }
-                                if (res.signature.encoding !== "base58") {
-                                    throw new Error("Unsupported signature encoding: " + res.signature.encoding);
-                                }
-                                transaction.addSignature(
-                                    new PublicKey(publicSignerAddress),
-                                    base58.decode(res.signature.bytes)
-                                );
-                                return transaction;
->>>>>>> a9cd4856
                             });
                             if (res?.status === "error") {
                                 const err = new Error(res.error);
@@ -340,7 +294,13 @@
                             if (res?.signature == null) {
                                 throw new Error("Failed to sign transaction");
                             }
-                            transaction.addSignature(new PublicKey(publicSignerAddress), base58.decode(res.signature));
+                            if (res.signature.encoding !== "base58") {
+                                throw new Error("Unsupported signature encoding: " + res.signature.encoding);
+                            }
+                            transaction.addSignature(
+                                new PublicKey(publicSignerAddress),
+                                base58.decode(res.signature.bytes)
+                            );
                             return transaction;
                         });
                     },
