--- conflicted
+++ resolved
@@ -17,19 +17,13 @@
 import { PasskeyPrompt } from "@/components/auth/PasskeyPrompt";
 import type { PasskeySigner } from "@/types/passkey";
 import { useCrossmint } from "../hooks";
-<<<<<<< HEAD
 import type { CreateOnLogin, GetOrCreateWalletProps } from "@/types/wallet";
-=======
->>>>>>> cd1bbfd7
 import { createWebAuthnPasskeySigner } from "@/utils/createPasskeySigner";
 import { deriveWalletErrorState } from "@/utils/errorUtils";
-<<<<<<< HEAD
 import { AuthContext } from "./CrossmintAuthProvider";
 import { CrossmintAuthWalletManager } from "./CrossmintAuthWalletManager";
-=======
 import { TwindProvider } from "./TwindProvider";
 import { CrossmintSignerProvider, useCrossmintSigner } from "./signers/CrossmintSignerProvider";
->>>>>>> cd1bbfd7
 
 type ValidPasskeyPromptType =
     | "create-wallet"
