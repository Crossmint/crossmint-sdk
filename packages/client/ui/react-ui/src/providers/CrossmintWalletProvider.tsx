--- conflicted
+++ resolved
@@ -1,9 +1,5 @@
-<<<<<<< HEAD
-import { ReactNode, createContext, useMemo, useState } from "react";
+import { type ReactNode, createContext, useMemo, useState } from "react";
 import { createPortal } from "react-dom";
-=======
-import { type ReactNode, createContext, useMemo, useState } from "react";
->>>>>>> 19accb73
 
 import {
     type EVMSmartWallet,
