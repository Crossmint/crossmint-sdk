import { useCrossmint } from "@/hooks";
import { ReactNode, createContext, useEffect, useMemo, useState } from "react";

<<<<<<< HEAD
import { EVMSmartWallet, SmartWalletError, SmartWalletSDK, WalletParams } from "@crossmint/client-sdk-smart-wallet";
=======
import {
    EVMSmartWallet,
    EVMSmartWalletChain,
    SmartWalletError,
    SmartWalletSDK,
} from "@crossmint/client-sdk-smart-wallet";

export type CrossmintWalletConfig = {
    type: "evm-smart-wallet";
    defaultChain: EVMSmartWalletChain;
    createOnLogin: "all-users" | "off";
};
>>>>>>> f80e4881

type WalletStatus = "not-loaded" | "in-progress" | "loaded" | "loading-error";

type ValidWalletState =
    | { status: "not-loaded" | "in-progress" }
    | { status: "loaded"; wallet: EVMSmartWallet }
    | { status: "loading-error"; error: SmartWalletError };

function deriveErrorState(error: unknown): { status: "loading-error"; error: SmartWalletError } {
    if (error instanceof SmartWalletError) {
        return { status: "loading-error", error };
    }

    const message = error instanceof Error ? error.message : String(error);
    const stack = error instanceof Error ? error.stack : undefined;
    return { status: "loading-error", error: new SmartWalletError(`Unknown Wallet Error: ${message}`, stack) };
}

type WalletContext = {
    status: WalletStatus;
    wallet?: EVMSmartWallet;
    error?: SmartWalletError;
    getOrCreateWallet: () => Promise<void>;
};

export const WalletContext = createContext<WalletContext>({
    status: "not-loaded",
    getOrCreateWallet: async () => {},
});

export function CrossmintWalletProvider({
    children,
    defaultChain,
    createOnInit,
    walletConfig,
}: {
    defaultChain: "polygon-amoy" | "base-sepolia" | "optimism-sepolia" | "arbitrum-sepolia";
    createOnInit: "all-users" | "off";
    children: ReactNode;
    walletConfig?: WalletParams & { type: "evm-smart-wallet" };
}) {
    const { crossmint } = useCrossmint("CrossmintWalletProvider must be used within CrossmintProvider");
    const [state, setState] = useState<ValidWalletState>({ status: "not-loaded" });
    const smartWalletSDK = useMemo(() => SmartWalletSDK.init({ clientApiKey: crossmint.apiKey }), [crossmint.apiKey]);

    const getOrCreateWalletInternal = async (jwt: string, params: WalletParams) => {
        try {
            setState({ status: "in-progress" });
            const wallet = await smartWalletSDK.getOrCreateWallet({ jwt }, defaultChain, params);
            setState({ status: "loaded", wallet });
        } catch (error: unknown) {
            console.error("There was an error creating a wallet ", error);
            setState(deriveErrorState(error));
        }
    };

    useEffect(() => {
        if (
            createOnInit === "all-users" &&
            walletConfig != null &&
            crossmint.jwt != null &&
            state.status === "not-loaded"
        ) {
            console.log("Getting or Creating wallet");
            getOrCreateWalletInternal(crossmint.jwt, walletConfig);
            return;
        }

        if (state.status === "loaded" && crossmint.jwt == null) {
            console.log("Clearing wallet");
            setState({ status: "not-loaded" });
            return;
        }
    }, [crossmint, createOnInit, state.status, walletConfig]);

    const getOrCreateWalletExternal = async () => {
        if (crossmint.jwt == null) {
            console.log("No authenticated user, not creating wallet.");
            return;
        }

        if (walletConfig == null) {
            console.log("No wallet config provided, not creating wallet.");
            return;
        }

        if (state.status === "loaded" || state.status === "in-progress") {
            console.log("Wallet is already loaded, or is currently loading.");
            return;
        }

        return getOrCreateWalletInternal(crossmint.jwt, walletConfig);
    };

    return (
        <WalletContext.Provider value={{ ...state, getOrCreateWallet: getOrCreateWalletExternal }}>
            {children}
        </WalletContext.Provider>
    );
}<|MERGE_RESOLUTION|>--- conflicted
+++ resolved
@@ -1,22 +1,13 @@
 import { useCrossmint } from "@/hooks";
 import { ReactNode, createContext, useEffect, useMemo, useState } from "react";
 
-<<<<<<< HEAD
-import { EVMSmartWallet, SmartWalletError, SmartWalletSDK, WalletParams } from "@crossmint/client-sdk-smart-wallet";
-=======
 import {
     EVMSmartWallet,
     EVMSmartWalletChain,
     SmartWalletError,
     SmartWalletSDK,
+    WalletParams,
 } from "@crossmint/client-sdk-smart-wallet";
-
-export type CrossmintWalletConfig = {
-    type: "evm-smart-wallet";
-    defaultChain: EVMSmartWalletChain;
-    createOnLogin: "all-users" | "off";
-};
->>>>>>> f80e4881
 
 type WalletStatus = "not-loaded" | "in-progress" | "loaded" | "loading-error";
 
@@ -53,7 +44,7 @@
     createOnInit,
     walletConfig,
 }: {
-    defaultChain: "polygon-amoy" | "base-sepolia" | "optimism-sepolia" | "arbitrum-sepolia";
+    defaultChain: EVMSmartWalletChain;
     createOnInit: "all-users" | "off";
     children: ReactNode;
     walletConfig?: WalletParams & { type: "evm-smart-wallet" };
