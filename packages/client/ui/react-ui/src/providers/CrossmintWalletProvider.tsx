import {
    type Dispatch,
    type ReactNode,
    type SetStateAction,
    createContext,
    useMemo,
    useState,
    useCallback,
    useEffect,
    useContext,
} from "react";
import { CrossmintWallets, type WalletArgsFor } from "@crossmint/wallets-sdk";
import type { Chain, Wallet } from "@crossmint/wallets-sdk";
import type { UIConfig } from "@crossmint/common-sdk-base";
import type { CreateOnLogin } from "@crossmint/client-sdk-react-base";

import { PasskeyPrompt } from "@/components/auth/PasskeyPrompt";
import { useCrossmint } from "../hooks";
import { createWebAuthnPasskeySigner } from "@/utils/createPasskeySigner";
import { TwindProvider } from "./TwindProvider";
import { useDynamicWallet } from "./dynamic/DynamicWalletProvider";
import type { PasskeySigner } from "@/types/passkey";

type ValidPasskeyPromptType =
    | "create-wallet"
    | "transaction"
    | "not-supported"
    | "create-wallet-error"
    | "transaction-error";

type PasskeyPromptState =
    | {
          open: true;
          type: ValidPasskeyPromptType;
          primaryActionOnClick: () => void;
          secondaryActionOnClick?: () => void;
      }
    | {
          open: false;
      };

type ValidWalletState =
    | { status: "not-loaded" }
    | { status: "in-progress" }
    | { status: "error"; error: Error }
    | { status: "loaded"; wallet: Wallet<Chain> };

type WalletContextType = {
    walletState: ValidWalletState;
    setWalletState: Dispatch<SetStateAction<ValidWalletState>>;
    showPasskeyHelpers?: boolean;
    appearance?: UIConfig;
    createPasskeyPrompt: (type: ValidPasskeyPromptType) => () => Promise<void>;
    getOrCreateWallet: <C extends Chain>(args: WalletArgsFor<C>) => Promise<{ startedCreation: boolean }>;
    createPasskeySigner: () => Promise<PasskeySigner>;
    clearWallet: () => void;
};

export const WalletContext = createContext<WalletContextType | null>(null);

export function useWalletContext(componentName?: string) {
    const context = useContext(WalletContext);
    if (!context) {
        throw new Error(`useWallet must be used within WalletProvider${componentName ? ` (${componentName})` : ""}`);
    }
    return context;
}

export function CrossmintWalletProvider({
    children,
    showPasskeyHelpers = true,
    appearance,
    createOnLogin,
}: {
    children: ReactNode;
    showPasskeyHelpers?: boolean;
    appearance?: UIConfig;
    createOnLogin?: CreateOnLogin;
}) {
    const { crossmint } = useCrossmint("CrossmintWalletProvider must be used within CrossmintProvider");
    const { isDynamicWalletConnected, getAdminSigner, sdkHasLoaded } = useDynamicWallet();
    const [walletState, setWalletState] = useState<ValidWalletState>({
        status: "not-loaded",
    });

    const [passkeyPromptState, setPasskeyPromptState] = useState<PasskeyPromptState>({ open: false });
    const createPasskeyPrompt = useCallback(
        (type: ValidPasskeyPromptType) => () =>
            new Promise<void>((resolve) => {
                if (!showPasskeyHelpers) {
                    resolve();
                    return;
                }
                setPasskeyPromptState({
                    type,
                    open: true,
                    primaryActionOnClick: () => {
                        setPasskeyPromptState({ open: false });
                        resolve();
                    },
                    secondaryActionOnClick: () => {
                        setPasskeyPromptState({ open: false });
                        resolve();
                    },
                });
            }),
        [showPasskeyHelpers]
    );

    const getOrCreateWallet = useCallback(
        async <C extends Chain>(args: WalletArgsFor<C>) => {
            if (walletState.status === "in-progress") {
                return { startedCreation: false };
            }

<<<<<<< HEAD
            if (!crossmint.jwt) {
                return { startedCreation: false };
            }
=======
            const smartWalletSDK = CrossmintWallets.from({
                apiKey: crossmint.apiKey,
                jwt: crossmint?.jwt,
            });
>>>>>>> 331157b2

            try {
                setWalletState({ status: "in-progress" });
                const wallets = CrossmintWallets.from({
                    apiKey: crossmint.apiKey,
                    jwt: crossmint?.jwt,
                });
                const wallet = await wallets.getOrCreateWallet<C>({
                    ...args,
                    options: {
                        ...args.options,
                        experimental_callbacks: {
                            onWalletCreationStart: createPasskeyPrompt("create-wallet"),
                            onTransactionStart: createPasskeyPrompt("transaction"),
                        },
                    },
                });
                setWalletState({ status: "loaded", wallet });
                return { startedCreation: true };
            } catch (error) {
                console.error("Failed to create wallet:", error);
                setWalletState({ status: "error", error: error instanceof Error ? error : new Error(String(error)) });
                return { startedCreation: false };
            }
        },
        [crossmint, walletState.status, createPasskeyPrompt]
    );

    const createPasskeySigner = useCallback(async () => {
        return await createWebAuthnPasskeySigner(crossmint.apiKey);
    }, [crossmint.apiKey]);

    const clearWallet = useCallback(() => {
        setWalletState({ status: "not-loaded" });
    }, []);

    useEffect(() => {
        async function handleWalletGetOrCreate() {
            // Can get or create wallet if
            if (
                walletState.status !== "not-loaded" ||
                crossmint.jwt == null ||
                !sdkHasLoaded ||
                createOnLogin?.chain == null
            ) {
                return;
            }

            try {
                const finalSigner = isDynamicWalletConnected ? await getAdminSigner() : createOnLogin.signer;

                await getOrCreateWallet({
                    chain: createOnLogin.chain,
                    signer: finalSigner,
                    owner: createOnLogin.owner,
                    options: {
                        experimental_callbacks: {
                            onWalletCreationStart: createPasskeyPrompt("create-wallet"),
                            onTransactionStart: createPasskeyPrompt("transaction"),
                        },
                    },
                });
            } catch (error) {
                console.error("Failed to create wallet:", error);
            }
        }

        if (createOnLogin != null) {
            handleWalletGetOrCreate();
        }
    }, [
        walletState.status,
        crossmint.jwt,
        sdkHasLoaded,
        isDynamicWalletConnected,
        getAdminSigner,
        getOrCreateWallet,
        createPasskeyPrompt,
        createOnLogin?.chain,
        createOnLogin?.signer,
        createOnLogin?.owner,
    ]);

    useEffect(() => {
        if (crossmint.jwt == null && walletState.status !== "not-loaded") {
            clearWallet();
        }
    }, [crossmint.jwt, walletState.status, clearWallet]);

    const contextValue = useMemo(
        () => ({
            walletState,
            setWalletState,
            showPasskeyHelpers,
            appearance,
            createPasskeyPrompt,
            getOrCreateWallet,
            createPasskeySigner,
            clearWallet,
        }),
        [
            walletState,
            showPasskeyHelpers,
            appearance,
            createPasskeyPrompt,
            getOrCreateWallet,
            createPasskeySigner,
            clearWallet,
        ]
    );

    return (
<<<<<<< HEAD
        <TwindProvider>
            <WalletContext.Provider value={contextValue}>
                {children}
                {passkeyPromptState.open ? <PasskeyPrompt state={passkeyPromptState} appearance={appearance} /> : null}
            </WalletContext.Provider>
        </TwindProvider>
=======
        <WalletContext.Provider value={contextValue}>
            {children}

            {emailSignerDialogOpen
                ? createPortal(
                      <EmailSignersDialog
                          rejectRef={rejectRef}
                          email={email}
                          open={emailSignerDialogOpen}
                          setOpen={setEmailSignerDialogOpen}
                          step={emailSignerDialogStep}
                          onSubmitOTP={emailsigners_handleOTPSubmit}
                          onResendOTPCode={emailsigners_handleSendEmailOTP}
                          onSubmitEmail={emailsigners_handleSendEmailOTP}
                          appearance={appearance}
                      />,
                      document.body
                  )
                : null}
            {passkeyPromptState.open
                ? createPortal(<PasskeyPrompt state={passkeyPromptState} appearance={appearance} />, document.body)
                : null}
        </WalletContext.Provider>
>>>>>>> 331157b2
    );
}<|MERGE_RESOLUTION|>--- conflicted
+++ resolved
@@ -8,6 +8,7 @@
     useCallback,
     useEffect,
     useContext,
+    useRef,
 } from "react";
 import { CrossmintWallets, type WalletArgsFor } from "@crossmint/wallets-sdk";
 import type { Chain, Wallet } from "@crossmint/wallets-sdk";
@@ -20,6 +21,8 @@
 import { TwindProvider } from "./TwindProvider";
 import { useDynamicWallet } from "./dynamic/DynamicWalletProvider";
 import type { PasskeySigner } from "@/types/passkey";
+import { createPortal } from "react-dom";
+import { EmailSignersDialog } from "@/components/signers/EmailSignersDialog";
 
 type ValidPasskeyPromptType =
     | "create-wallet"
@@ -82,8 +85,16 @@
     const [walletState, setWalletState] = useState<ValidWalletState>({
         status: "not-loaded",
     });
-
     const [passkeyPromptState, setPasskeyPromptState] = useState<PasskeyPromptState>({ open: false });
+    const [email, setEmail] = useState<string>("");
+    const [emailSignerDialogOpen, setEmailSignerDialogOpen] = useState<boolean>(false);
+    const [emailSignerDialogStep, setEmailSignerDialogStep] = useState<"initial" | "otp">("initial");
+
+    const needsAuthRef = useRef<boolean | undefined>();
+    const sendEmailWithOtpRef = useRef<((email: string) => Promise<void>) | undefined>();
+    const verifyOtpRef = useRef<((otp: string) => Promise<void>) | undefined>();
+    const rejectRef = useRef<((error: Error) => void) | undefined>();
+
     const createPasskeyPrompt = useCallback(
         (type: ValidPasskeyPromptType) => () =>
             new Promise<void>((resolve) => {
@@ -107,25 +118,75 @@
         [showPasskeyHelpers]
     );
 
+    const emailsigners_handleSendEmailOTP = async (emailAddress: string) => {
+        if (!sendEmailWithOtpRef.current) {
+            console.error("sendEmailWithOtp function is not available");
+            return;
+        }
+
+        try {
+            setEmail(emailAddress);
+            await sendEmailWithOtpRef.current(emailAddress);
+            setEmailSignerDialogStep("otp");
+        } catch (error) {
+            console.error("Failed to send email OTP", error);
+            if (rejectRef.current) {
+                rejectRef.current(new Error("Failed to send email OTP"));
+            }
+        }
+    };
+
+    const emailsigners_handleOTPSubmit = async (otp: string) => {
+        if (!verifyOtpRef.current) {
+            console.error("verifyOtp function is not available");
+            return;
+        }
+        try {
+            await verifyOtpRef.current(otp);
+            setEmailSignerDialogOpen(false);
+            setEmailSignerDialogStep("initial");
+        } catch (error) {
+            console.error("Failed to verify OTP", error);
+            if (rejectRef.current) {
+                rejectRef.current(new Error("Failed to verify OTP"));
+            }
+        }
+    };
+
     const getOrCreateWallet = useCallback(
         async <C extends Chain>(args: WalletArgsFor<C>) => {
             if (walletState.status === "in-progress") {
                 return { startedCreation: false };
             }
 
-<<<<<<< HEAD
             if (!crossmint.jwt) {
                 return { startedCreation: false };
             }
-=======
-            const smartWalletSDK = CrossmintWallets.from({
-                apiKey: crossmint.apiKey,
-                jwt: crossmint?.jwt,
-            });
->>>>>>> 331157b2
 
             try {
                 setWalletState({ status: "in-progress" });
+
+                if (args?.signer?.type === "email") {
+                    if (args.signer.email) {
+                        setEmail(args.signer.email);
+                    }
+
+                    // biome-ignore lint/suspicious/useAwait: fix type later
+                    args.signer.onAuthRequired = async (needsAuth, sendEmailWithOtp, verifyOtp, reject) => {
+                        needsAuthRef.current = needsAuth;
+                        sendEmailWithOtpRef.current = sendEmailWithOtp;
+                        verifyOtpRef.current = verifyOtp;
+                        rejectRef.current = reject;
+
+                        console.log("onAuthRequired", needsAuth, sendEmailWithOtp, verifyOtp, reject);
+
+                        if (needsAuth) {
+                            setEmailSignerDialogOpen(true);
+                            setEmailSignerDialogStep("initial");
+                        }
+                    };
+                }
+
                 const wallets = CrossmintWallets.from({
                     apiKey: crossmint.apiKey,
                     jwt: crossmint?.jwt,
@@ -235,37 +296,30 @@
     );
 
     return (
-<<<<<<< HEAD
         <TwindProvider>
             <WalletContext.Provider value={contextValue}>
                 {children}
-                {passkeyPromptState.open ? <PasskeyPrompt state={passkeyPromptState} appearance={appearance} /> : null}
+
+                {emailSignerDialogOpen
+                    ? createPortal(
+                          <EmailSignersDialog
+                              rejectRef={rejectRef}
+                              email={email}
+                              open={emailSignerDialogOpen}
+                              setOpen={setEmailSignerDialogOpen}
+                              step={emailSignerDialogStep}
+                              onSubmitOTP={emailsigners_handleOTPSubmit}
+                              onResendOTPCode={emailsigners_handleSendEmailOTP}
+                              onSubmitEmail={emailsigners_handleSendEmailOTP}
+                              appearance={appearance}
+                          />,
+                          document.body
+                      )
+                    : null}
+                {passkeyPromptState.open
+                    ? createPortal(<PasskeyPrompt state={passkeyPromptState} appearance={appearance} />, document.body)
+                    : null}
             </WalletContext.Provider>
         </TwindProvider>
-=======
-        <WalletContext.Provider value={contextValue}>
-            {children}
-
-            {emailSignerDialogOpen
-                ? createPortal(
-                      <EmailSignersDialog
-                          rejectRef={rejectRef}
-                          email={email}
-                          open={emailSignerDialogOpen}
-                          setOpen={setEmailSignerDialogOpen}
-                          step={emailSignerDialogStep}
-                          onSubmitOTP={emailsigners_handleOTPSubmit}
-                          onResendOTPCode={emailsigners_handleSendEmailOTP}
-                          onSubmitEmail={emailsigners_handleSendEmailOTP}
-                          appearance={appearance}
-                      />,
-                      document.body
-                  )
-                : null}
-            {passkeyPromptState.open
-                ? createPortal(<PasskeyPrompt state={passkeyPromptState} appearance={appearance} />, document.body)
-                : null}
-        </WalletContext.Provider>
->>>>>>> 331157b2
     );
 }