--- conflicted
+++ resolved
@@ -1,18 +1,3 @@
-<<<<<<< HEAD
-import type { CrossmintAuthEmbeddedWallets } from "@crossmint/client-sdk-react-base";
-import type { EVMSignerInput, SolanaSignerInput } from "@crossmint/wallets-sdk";
-
-export type { GetOrCreateWalletProps, CrossmintAuthEmbeddedWallets } from "@crossmint/client-sdk-react-base";
-export type GetOrCreateWalletAdminSigner = EVMSignerInput | SolanaSignerInput | undefined;
-
-export type CreateOnLogin = {
-    walletType: CrossmintAuthEmbeddedWallets["type"];
-    chain?: string;
-    signer?: GetOrCreateWalletAdminSigner;
-    owner?: unknown;
-};
-=======
 export type { CrossmintAuthEmbeddedWallets } from "@crossmint/client-sdk-react-base";
 export type { Balances, Wallet, Chain, Permission } from "@crossmint/wallets-sdk";
-export { EVMWallet, SolanaWallet } from "@crossmint/wallets-sdk";
->>>>>>> cd1bbfd7
+export { EVMWallet, SolanaWallet } from "@crossmint/wallets-sdk";