import { Button, Dialog, Transition } from "@headlessui/react";
import type React from "react";
import { Fragment, type ReactNode } from "react";
import type { UIConfig } from "@crossmint/common-sdk-base";

import FingerprintIcon from "../../icons/fingerprint";
import PasskeyIcon from "../../icons/passkey";
import PasskeyPromptLogo from "../../icons/passkeyPromptLogo";
import { PoweredByCrossmint } from "../common/PoweredByCrossmint";
<<<<<<< HEAD
import { classNames } from "@/utils/classNames";
=======

const dialogStyles: React.CSSProperties = {
    display: "flex",
    justifyContent: "center",
    alignItems: "center",
    overflowY: "auto",
    position: "fixed",
    top: 0,
    right: 0,
    bottom: 0,
    left: 0,
    zIndex: 20,
};

const overlayStyles: React.CSSProperties = {
    background: "rgba(139, 151, 151, 0.2)",
    backdropFilter: "blur(2px)",
    position: "fixed",
    top: 0,
    right: 0,
    bottom: 0,
    left: 0,
    transitionProperty: "opacity",
    transitionTimingFunction: "cubic-bezier(0.4, 0, 0.2, 1)",
    transitionDuration: "300ms",
    zIndex: -10,
};

const dialogContentStyles: React.CSSProperties = {
    display: "flex",
    flexDirection: "column",
    alignItems: "center",
    backgroundColor: "white",
    width: "100%",
    maxWidth: "28rem",
    borderRadius: "16px",
    boxShadow: "0 1px 2px 0 rgba(0, 0, 0, 0.05)",
    zIndex: 30,
};
>>>>>>> 8cdfc46e

const primaryButtonStyles: React.CSSProperties = {
    padding: "0.875rem",
    width: "100%",
    backgroundColor: "#04AA6D",
    color: "white",
    borderRadius: "8px",
    fontWeight: "bold",
};

<<<<<<< HEAD
=======
const externalLinkStyles: React.CSSProperties = {
    padding: "0.875rem",
    width: "100%",
    textDecoration: "none",
    textAlign: "center",
    backgroundColor: "#F0F2F4",
    color: "#00150D",
    borderRadius: "8px",
    fontWeight: "bold",
};

>>>>>>> 8cdfc46e
function PasskeyPromptCore({
    title,
    content,
    primaryButton,
<<<<<<< HEAD
    secondaryButton,
    appearance,
=======
    secondaryAction,
>>>>>>> 8cdfc46e
}: {
    title: string;
    content: ReactNode;
    primaryButton: ReactNode;
<<<<<<< HEAD
    secondaryButton?: ReactNode;
    appearance?: UIConfig;
=======
    secondaryAction?: ReactNode;
>>>>>>> 8cdfc46e
}) {
    return (
        <Dialog
            open
            onClose={() => {}}
            className={classNames("fixed inset-0 z-20 flex items-center justify-center overflow-y-auto")}
        >
            {/* This is a hacky workaround to have the foreground transparent styles to work. */}
            <Transition.Child
                as={Fragment}
                enter="ease-out duration-400"
                enterFrom="opacity-0"
                enterTo="opacity-100"
                leave="ease-in duration-400"
                leaveFrom="opacity-100"
                leaveTo="opacity-0"
            >
                <div
                    className={classNames(
                        "fixed inset-0 bg-[rgba(139,151,151,0.2)] backdrop-blur-[2px] transition-opacity duration-300 ease-in-out -z-10"
                    )}
                />
            </Transition.Child>
            <div
                className={classNames(
                    "flex flex-col items-center bg-white w-full max-w-[28rem] rounded-2xl shadow-sm z-30"
                )}
                onClick={(e) => e.stopPropagation()}
            >
                <div className="pt-12 pb-10 px-8">
                    <div className="flex justify-center left-1.5 relative">
                        <PasskeyPromptLogo />
                    </div>

                    <div className="flex justify-center">
                        <p className="text-lg font-bold text-[#20343E]">{title}</p>
                    </div>

                    <div className="mt-4 mb-9">{content}</div>

                    <div className="flex flex-col gap-4 justify-center">
                        {primaryButton}
                        {secondaryAction}
                    </div>
                    <div className="flex justify-center pt-4">
                        <PoweredByCrossmint />
                    </div>
                    <div className="flex justify-center pt-4">
                        <PoweredByCrossmint />
                    </div>
                </div>
            </div>
        </Dialog>
    );
}

type PromptType = "create-wallet" | "transaction" | "not-supported" | "create-wallet-error" | "transaction-error";

export function PasskeyPrompt({
    state,
    appearance,
}: {
    state: {
        type: PromptType;
        primaryActionOnClick: () => void;
        secondaryActionOnClick?: () => void;
    };
    appearance?: UIConfig;
}) {
    // These components are currently assembled based on the mockups.
    if (state.type === "create-wallet") {
        return (
            <PasskeyPromptCore
                title="Create Your Wallet"
                appearance={appearance}
                content={
                    <div className="font-normal text-[#67797F]">
                        <div className="mb-4">You're about to create a wallet.</div>

                        <div className="flex flex-col gap-2">
                            <div className="flex gap-2">
                                <div>
                                    <PasskeyIcon />
                                </div>
                                Your wallet will be secured with a passkey
                            </div>

                            <div className="flex gap-2">
                                <div>
                                    <FingerprintIcon />
                                </div>
                                Your device will ask you for your fingerprint, face, or screen lock to set it up
                            </div>
                        </div>
                    </div>
                }
                primaryButton={
                    <Button style={primaryButtonStyles} onClick={state.primaryActionOnClick}>
                        Create Wallet
                    </Button>
                }
            />
        );
    }

    if (state.type === "create-wallet-error") {
        return (
            <PasskeyPromptCore
                title="Wallet Creation Failed"
                appearance={appearance}
                content={
                    <div className="font-normal text-[#67797F]">
                        <div className="mb-6">
                            We couldn't create your wallet. This could be due to rejecting the request, a timeout, or
                            not having access to your passkey on this device.
                        </div>
                    </div>
                }
                primaryButton={
                    <Button style={primaryButtonStyles} onClick={state.primaryActionOnClick}>
                        Try again
                    </Button>
                }
            />
        );
    }

    if (state.type === "transaction") {
        return (
            <PasskeyPromptCore
                title="First Time Using Your Wallet"
                appearance={appearance}
                content={
                    <div className="font-normal text-[#67797F]">
                        <div className="flex flex-col gap-2">
                            <div className="flex gap-2">
                                <div>
                                    <FingerprintIcon />
                                </div>
                                <span>
                                    Your device will ask you for your fingerprint, face, or screen lock to authorize
                                    this action.
                                </span>
                            </div>
                        </div>
                    </div>
                }
                primaryButton={
                    <Button style={primaryButtonStyles} onClick={state.primaryActionOnClick}>
                        Use Wallet
                    </Button>
                }
            />
        );
    }

    if (state.type === "transaction-error") {
        return (
            <PasskeyPromptCore
                title="Wallet Access Failed"
                appearance={appearance}
                content={
                    <div className="font-normal text-[#67797F]">
                        <div className="mb-6">
                            We couldn't access your wallet. This could be due to rejecting the request, a timeout, or
                            not having access to your passkey on this device.
                        </div>
                    </div>
                }
                primaryButton={
                    <Button style={primaryButtonStyles} onClick={state.primaryActionOnClick}>
                        Try again
                    </Button>
                }
<<<<<<< HEAD
                secondaryButton={
=======
                secondaryAction={
>>>>>>> 8cdfc46e
                    <a
                        href="https://docs.crossmint.com/wallets/smart-wallets/users/troubleshoot"
                        rel="noopener noreferrer"
                        target="_blank"
<<<<<<< HEAD
                        className="p-3.5 w-full text-center no-underline bg-[#F0F2F4] text-[#00150D] rounded-lg font-bold"
=======
                        style={externalLinkStyles}
>>>>>>> 8cdfc46e
                    >
                        Troubleshoot
                    </a>
                }
            />
        );
    }

    if (state.type === "not-supported") {
        return (
            <PasskeyPromptCore
                title="Passkeys Not Supported on This Device"
                appearance={appearance}
                content={
                    <div className="font-normal text-[#67797F]">
                        <div className="mb-6">
                            To access your wallet with a passkey, switch to a device or browser that supports passkeys,
                            such as Chrome or Safari on a smartphone, tablet, or modern computer
                        </div>
                    </div>
                }
                primaryButton={
                    <Button style={primaryButtonStyles} onClick={state.primaryActionOnClick}>
                        Understood
                    </Button>
                }
            />
        );
    }

    return null;
}<|MERGE_RESOLUTION|>--- conflicted
+++ resolved
@@ -7,49 +7,7 @@
 import PasskeyIcon from "../../icons/passkey";
 import PasskeyPromptLogo from "../../icons/passkeyPromptLogo";
 import { PoweredByCrossmint } from "../common/PoweredByCrossmint";
-<<<<<<< HEAD
 import { classNames } from "@/utils/classNames";
-=======
-
-const dialogStyles: React.CSSProperties = {
-    display: "flex",
-    justifyContent: "center",
-    alignItems: "center",
-    overflowY: "auto",
-    position: "fixed",
-    top: 0,
-    right: 0,
-    bottom: 0,
-    left: 0,
-    zIndex: 20,
-};
-
-const overlayStyles: React.CSSProperties = {
-    background: "rgba(139, 151, 151, 0.2)",
-    backdropFilter: "blur(2px)",
-    position: "fixed",
-    top: 0,
-    right: 0,
-    bottom: 0,
-    left: 0,
-    transitionProperty: "opacity",
-    transitionTimingFunction: "cubic-bezier(0.4, 0, 0.2, 1)",
-    transitionDuration: "300ms",
-    zIndex: -10,
-};
-
-const dialogContentStyles: React.CSSProperties = {
-    display: "flex",
-    flexDirection: "column",
-    alignItems: "center",
-    backgroundColor: "white",
-    width: "100%",
-    maxWidth: "28rem",
-    borderRadius: "16px",
-    boxShadow: "0 1px 2px 0 rgba(0, 0, 0, 0.05)",
-    zIndex: 30,
-};
->>>>>>> 8cdfc46e
 
 const primaryButtonStyles: React.CSSProperties = {
     padding: "0.875rem",
@@ -60,40 +18,18 @@
     fontWeight: "bold",
 };
 
-<<<<<<< HEAD
-=======
-const externalLinkStyles: React.CSSProperties = {
-    padding: "0.875rem",
-    width: "100%",
-    textDecoration: "none",
-    textAlign: "center",
-    backgroundColor: "#F0F2F4",
-    color: "#00150D",
-    borderRadius: "8px",
-    fontWeight: "bold",
-};
-
->>>>>>> 8cdfc46e
 function PasskeyPromptCore({
     title,
     content,
     primaryButton,
-<<<<<<< HEAD
-    secondaryButton,
+    secondaryAction,
     appearance,
-=======
-    secondaryAction,
->>>>>>> 8cdfc46e
 }: {
     title: string;
     content: ReactNode;
     primaryButton: ReactNode;
-<<<<<<< HEAD
-    secondaryButton?: ReactNode;
+    secondaryAction?: ReactNode;
     appearance?: UIConfig;
-=======
-    secondaryAction?: ReactNode;
->>>>>>> 8cdfc46e
 }) {
     return (
         <Dialog
@@ -268,20 +204,12 @@
                         Try again
                     </Button>
                 }
-<<<<<<< HEAD
-                secondaryButton={
-=======
                 secondaryAction={
->>>>>>> 8cdfc46e
                     <a
                         href="https://docs.crossmint.com/wallets/smart-wallets/users/troubleshoot"
                         rel="noopener noreferrer"
                         target="_blank"
-<<<<<<< HEAD
                         className="p-3.5 w-full text-center no-underline bg-[#F0F2F4] text-[#00150D] rounded-lg font-bold"
-=======
-                        style={externalLinkStyles}
->>>>>>> 8cdfc46e
                     >
                         Troubleshoot
                     </a>
