--- conflicted
+++ resolved
@@ -68,11 +68,7 @@
         try {
             const oneTimeSecret = await crossmintAuth?.signInWithFarcaster(data);
             // Step 5. fetch the auth material, close the dialog, and unrender any farcaster client stuff
-<<<<<<< HEAD
             await crossmintAuth?.handleRefreshAuthMaterial(oneTimeSecret as string);
-=======
-            await crossmintAuth?.handleRefreshToken(oneTimeSecret as string);
->>>>>>> 8f738d0d
             setDialogOpen(false);
             setStep("initial");
         } catch (error) {
