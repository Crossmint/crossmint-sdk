--- conflicted
+++ resolved
@@ -22,13 +22,8 @@
                 borderRadius: appearance?.borderRadius,
             }}
         >
-<<<<<<< HEAD
             <GoogleIcon className={tw("max-h-[18px] max-w-[18px] h-[18px] w-[18px]")} />
-            {isLoadingOAuthWindow ? (
-=======
-            <GoogleIcon className="max-h-[18px] max-w-[18px] h-[18px] w-[18px]" />
             {isLoading ? (
->>>>>>> 9e232cd2
                 <Spinner
                     style={{
                         color: appearance?.colors?.textSecondary,
