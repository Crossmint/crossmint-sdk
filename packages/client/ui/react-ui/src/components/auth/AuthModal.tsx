--- conflicted
+++ resolved
@@ -4,17 +4,10 @@
 
 import { IFrameWindow } from "@crossmint/client-sdk-window";
 import type { UIConfig } from "@crossmint/common-sdk-base";
-<<<<<<< HEAD
 import { CrossmintInternalEvents } from "@crossmint/client-sdk-base";
-
-import X from "../../icons/x";
-import type { AuthMaterial } from "@/hooks/useRefreshToken";
-=======
 import type { AuthMaterial } from "@crossmint/common-sdk-auth";
 
 import X from "../../icons/x";
-import { classNames } from "../../utils/classNames";
->>>>>>> aa255a81
 
 const authMaterialSchema = z.object({
     oneTimeSecret: z.string(),
