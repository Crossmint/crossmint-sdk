import { Dialog, Transition } from "@headlessui/react";
import { type CSSProperties, Fragment, useEffect, useRef, useState } from "react";
import { z } from "zod";

import { IFrameWindow } from "@crossmint/client-sdk-window";
import type { UIConfig } from "@crossmint/common-sdk-base";
import { CrossmintInternalEvents } from "@crossmint/client-sdk-base";
import type { AuthMaterial } from "@crossmint/common-sdk-auth";

import X from "../../icons/x";

const authMaterialSchema = z.object({
    oneTimeSecret: z.string(),
});

const incomingModalIframeEvents = {
    authMaterialFromAuthFrame: authMaterialSchema,
};

type IncomingModalIframeEventsType = {
    authMaterialFromAuthFrame: typeof incomingModalIframeEvents.authMaterialFromAuthFrame;
};

type AuthModalProps = {
    setModalOpen: (open: boolean) => void;
    apiKey: string;
    fetchAuthMaterial: (refreshToken: string) => Promise<AuthMaterial>;
    baseUrl: string;
    appearance?: UIConfig;
};

export default function AuthModal({ setModalOpen, apiKey, fetchAuthMaterial, baseUrl, appearance }: AuthModalProps) {
    let iframeSrc = `${baseUrl}sdk/2024-09-26/auth/frame?apiKey=${apiKey}`;
    if (appearance != null) {
        // The appearance object is serialized into a query parameter
        iframeSrc += `&uiConfig=${encodeURIComponent(JSON.stringify(appearance))}`;
    }

    const iframeRef = useRef<HTMLIFrameElement | null>(null);
    const iframeWindowRef = useRef<IFrameWindow<IncomingModalIframeEventsType, Record<string, never>> | null>(null);

    const [iframeChildrenHeight, setIframeChildrenHeight] = useState(0);
    const iframePaddingTopPX = 48;
    const iframePaddingBottomPX = 32;
    const paddingOffset = iframePaddingTopPX + iframePaddingBottomPX;

    const setupIframeWindowListener = () => {
        if (iframeWindowRef.current == null) {
            return;
        }

        iframeWindowRef.current.on("authMaterialFromAuthFrame", (data) => {
            fetchAuthMaterial(data.oneTimeSecret);
            iframeWindowRef.current?.off("authMaterialFromAuthFrame");
            setModalOpen(false);
        });
    };

    const handleIframeLoaded = async () => {
        if (iframeRef.current == null) {
            // The iframe should be load, here we should log on DD if possible
            console.error("Something wrong happened, please try again");
            return;
        }

        if (iframeWindowRef.current == null) {
            const initIframe = await IFrameWindow.init(iframeRef.current, {
                incomingEvents: incomingModalIframeEvents,
                outgoingEvents: {},
            });

            iframeWindowRef.current = initIframe;
            setupIframeWindowListener();
        }
    };

    useEffect(() => {
        function _onEvent(event: MessageEvent) {
            if (event.data.type === CrossmintInternalEvents.UI_HEIGHT_CHANGED) {
                setIframeChildrenHeight(event.data.payload.height);
            }
        }
        window.addEventListener("message", _onEvent);
        return () => {
            window.removeEventListener("message", _onEvent);
        };
    }, []);

    return (
        <Transition.Root show as={Fragment}>
            <Dialog as="div" style={styles.dialog} onClose={() => setModalOpen(false)}>
                <Transition.Child
                    as={Fragment}
                    enter="ease-out duration-400"
                    enterFrom="opacity-0"
                    enterTo="opacity-100"
                    leave="ease-in duration-400"
                    leaveFrom="opacity-100"
                    leaveTo="opacity-0"
                >
                    <div style={styles.transitionBegin} />
                </Transition.Child>
                <Transition.Child
                    as={Fragment}
                    enter="ease-out duration-400"
                    enterFrom="opacity-0 translate-y-4 sm:translate-y-0 sm:scale-95"
                    enterTo="opacity-100 translate-y-0 sm:scale-100"
                    leave="ease-in duration-400"
                    leaveFrom="opacity-100 translate-y-0 sm:scale-100"
                    leaveTo="opacity-0 translate-y-4 sm:translate-y-0 sm:scale-95"
                >
                    <div style={styles.transitionEnd} onClick={(e) => e.stopPropagation()}>
                        <div style={{ position: "relative", width: "100%" }}>
                            <button
                                type="button"
                                aria-label="Close"
                                style={{
                                    width: "1.5rem",
                                    position: "absolute",
                                    right: "1.5rem",
                                    top: "1.5rem",
                                    cursor: "pointer",
                                    color: appearance?.colors?.border ?? "#909ca3",
                                    outlineOffset: "4px",
                                    borderRadius: "100%",
                                }}
                                onClick={() => setModalOpen(false)}
                            >
                                <X />
                            </button>
                        </div>
                        <iframe
                            ref={iframeRef}
                            src={iframeSrc}
                            onLoad={handleIframeLoaded}
                            title="Authentication Modal"
                            style={{
                                width: "100%",
<<<<<<< HEAD
                                minHeight: "300px",
                                border: `1px solid ${appearance?.colors?.border ?? "#D0D5DD"}`,
                                borderRadius: appearance?.borderRadius ?? "16px",
                                backgroundColor: appearance?.colors?.background ?? "white",
                                height: iframeChildrenHeight + paddingOffset,
                                paddingTop: iframePaddingTopPX,
                                paddingBottom: iframePaddingBottomPX,
=======
                                height: "500px",
                                border: "1px solid",
                                borderColor: appearance?.colors?.border ?? "#D0D5DD",
                                borderRadius: appearance?.borderRadius ?? "1rem",
                                backgroundColor: appearance?.colors?.background ?? "white",
                                paddingTop: "3rem",
                                paddingBottom: "2rem",
>>>>>>> 5b6b1974
                            }}
                        />
                    </div>
                </Transition.Child>
            </Dialog>
        </Transition.Root>
    );
}

const styles: { [key: string]: CSSProperties } = {
    dialog: {
        display: "flex",
        justifyContent: "center",
        alignItems: "center",
        overflowY: "auto",
        position: "fixed",
        top: 0,
        right: 0,
        bottom: 0,
        left: 0,
        zIndex: 20,
    },
    transitionBegin: {
        background: "rgba(139, 151, 151, 0.2)",
        backdropFilter: "blur(2px)",
        position: "fixed",
        top: 0,
        right: 0,
        bottom: 0,
        left: 0,
        transitionProperty: "opacity",
        transitionTimingFunction: "cubic-bezier(0.4, 0, 0.2, 1)",
        transitionDuration: "300ms",
        zIndex: -10,
    },
    transitionEnd: {
        display: "flex",
        flexDirection: "column",
        alignItems: "center",
        width: "100%",
        maxWidth: "448px",
        borderRadius: "0.75rem",
        boxShadow: "0 1px 2px 0 rgba(0, 0, 0, 0.05)",
        zIndex: 30,
    },
};<|MERGE_RESOLUTION|>--- conflicted
+++ resolved
@@ -136,23 +136,14 @@
                             title="Authentication Modal"
                             style={{
                                 width: "100%",
-<<<<<<< HEAD
                                 minHeight: "300px",
-                                border: `1px solid ${appearance?.colors?.border ?? "#D0D5DD"}`,
+                                border: "1px solid",
+                                borderColor: appearance?.colors?.border ?? "#D0D5DD",
                                 borderRadius: appearance?.borderRadius ?? "16px",
                                 backgroundColor: appearance?.colors?.background ?? "white",
                                 height: iframeChildrenHeight + paddingOffset,
                                 paddingTop: iframePaddingTopPX,
                                 paddingBottom: iframePaddingBottomPX,
-=======
-                                height: "500px",
-                                border: "1px solid",
-                                borderColor: appearance?.colors?.border ?? "#D0D5DD",
-                                borderRadius: appearance?.borderRadius ?? "1rem",
-                                backgroundColor: appearance?.colors?.background ?? "white",
-                                paddingTop: "3rem",
-                                paddingBottom: "2rem",
->>>>>>> 5b6b1974
                             }}
                         />
                     </div>
