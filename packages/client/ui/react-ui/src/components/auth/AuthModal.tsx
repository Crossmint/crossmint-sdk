--- conflicted
+++ resolved
@@ -1,5 +1,5 @@
 import { Dialog, Transition } from "@headlessui/react";
-import { type CSSProperties, Fragment, useRef } from "react";
+import { type CSSProperties, Fragment, useEffect, useRef, useState } from "react";
 import { z } from "zod";
 
 import { IFrameWindow } from "@crossmint/client-sdk-window";
@@ -39,18 +39,13 @@
     const iframeRef = useRef<HTMLIFrameElement | null>(null);
     const iframeWindowRef = useRef<IFrameWindow<IncomingModalIframeEventsType, Record<string, never>> | null>(null);
 
-<<<<<<< HEAD
     const [iframeChildrenHeight, setIframeChildrenHeight] = useState(0);
     const iframePaddingTopPX = 48;
     const iframePaddingBottomPX = 32;
     const paddingOffset = iframePaddingTopPX + iframePaddingBottomPX;
 
-    useEffect(() => {
-        if (iframe == null) {
-=======
     const setupIframeWindowListener = () => {
         if (iframeWindowRef.current == null) {
->>>>>>> 7bcc4c4f
             return;
         }
 
