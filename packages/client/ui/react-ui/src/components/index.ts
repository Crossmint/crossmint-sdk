--- conflicted
+++ resolved
@@ -3,9 +3,6 @@
 
 export * from "./embed";
 export * from "./hosted";
+export * from "./embed/v3";
 
-<<<<<<< HEAD
-export { EmbeddedAuthForm } from "./auth/EmbeddedAuthForm";
-=======
-export * from "./embed/v3";
->>>>>>> a68a788a
+export { EmbeddedAuthForm } from "./auth/EmbeddedAuthForm";