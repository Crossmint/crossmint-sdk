--- conflicted
+++ resolved
@@ -42,17 +42,10 @@
                     "inset-x-0 bottom-0 w-full border-t rounded-t-xl",
                     "data-[state=closed]:animate-slide-out-to-bottom data-[state=open]:animate-slide-in-from-bottom",
                     // Regular viewport styles (centered modal)
-<<<<<<< HEAD
-                    "xs:inset-auto !xs:p-10 !xs:pb-8 xs:left-[50%] xs:top-[50%] xs:translate-x-[-50%] xs:translate-y-[-50%]",
-                    "xs:max-w-[448px] xs:rounded-xl",
-                    "xs:data-[state=closed]:animate-fade-out xs:data-[state=closed]:animate-zoom-out-95",
-                    "xs:data-[state=open]:animate-fade-in xs:data-[state=open]:animate-zoom-in-95",
-=======
-                    "min-[480px]:inset-auto !min-[480px]:p-10 min-[480px]:left-[50%] min-[480px]:top-[50%] min-[480px]:translate-x-[-50%] min-[480px]:translate-y-[-50%]",
+                    "min-[480px]:inset-auto !min-[480px]:p-10 !min-[480px]:pb-8 min-[480px]:left-[50%] min-[480px]:top-[50%] min-[480px]:translate-x-[-50%] min-[480px]:translate-y-[-50%]",
                     "min-[480px]:max-w-[448px] min-[480px]:rounded-xl",
                     "min-[480px]:data-[state=closed]:animate-fade-out min-[480px]:data-[state=closed]:animate-zoom-out-95",
                     "min-[480px]:data-[state=open]:animate-fade-in min-[480px]:data-[state=open]:animate-zoom-in-95",
->>>>>>> 44971191
                     // Duration for animations
                     "data-[state=closed]:duration-300 data-[state=open]:duration-500",
                     className
@@ -64,13 +57,8 @@
                     <DialogPrimitive.Close
                         className={classNames(
                             "absolute rounded-full opacity-70 ring-offset-background transition-opacity hover:opacity-100",
-<<<<<<< HEAD
                             "focus:outline-none focus:ring-2 focus:ring-cm-accent focus:ring-offset-2 disabled:pointer-events-none data-[state=open]:bg-text-primary",
-                            "right-4 top-4 !xs:right-6 !xs:top-6"
-=======
-                            "focus:outline-none focus:ring-2 focus:ring-cm-ring focus:ring-offset-2 disabled:pointer-events-none data-[state=open]:bg-text-primary",
                             "right-4 top-4 !min-[480px]:right-6 !min-[480px]:top-6"
->>>>>>> 44971191
                         )}
                         style={{ color: closeButtonColor ?? "#00150D" }}
                     >
