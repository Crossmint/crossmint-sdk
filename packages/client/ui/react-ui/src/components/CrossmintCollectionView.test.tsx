--- conflicted
+++ resolved
@@ -1,21 +1,11 @@
-<<<<<<< HEAD
-import { cleanup, render, screen } from "@testing-library/react";
-import { beforeEach, describe, expect, test } from "vitest";
-=======
 import { render, screen } from "@testing-library/react";
 import { describe, expect, test } from "vitest";
->>>>>>> 722b75ce
 
 import { CrossmintNFTCollectionView } from "./CrossmintNFTCollectionView";
 
 const wallets = [{ chain: "solana", publicKey: "12345" }];
 
 describe("CrossmintNFTCollectionView", () => {
-<<<<<<< HEAD
-    beforeEach(() => {
-        cleanup();
-    });
-
     describe("when only passing mandatory fields", () => {
         test("should add them to the iframe query params", () => {
             render(<CrossmintNFTCollectionView wallets={wallets} />);
@@ -35,27 +25,6 @@
         });
     });
 
-=======
-    describe("when only passing mandatory fields", () => {
-        test("should add them to the iframe query params", () => {
-            render(<CrossmintNFTCollectionView wallets={wallets} />);
-            const iframe = screen.getByRole("nft-collection-view");
-            const src = iframe.getAttribute("src");
-            expect(src).toContain("wallets=%5B%7B%22chain%22%3A%22solana%22%2C%22publicKey%22%3A%2212345%22%7D%5D");
-            expect(src).toContain("clientVersion=");
-        });
-    });
-
-    describe("when not setting any environment", () => {
-        test("should default to production", () => {
-            render(<CrossmintNFTCollectionView wallets={wallets} />);
-            const iframe = screen.getByRole("nft-collection-view");
-            const src = iframe.getAttribute("src");
-            expect(src).toContain("https://www.crossmint.com/");
-        });
-    });
-
->>>>>>> 722b75ce
     describe("when setting the environment to staging", () => {
         test("should use the staging url", () => {
             render(<CrossmintNFTCollectionView wallets={wallets} environment="staging" />);
