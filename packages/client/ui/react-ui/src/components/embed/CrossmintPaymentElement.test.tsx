import "@testing-library/jest-dom/vitest";
<<<<<<< HEAD
import { cleanup, render, screen } from "@testing-library/react";
import { beforeEach, describe, expect, it, vi } from "vitest";
=======
import { render, screen } from "@testing-library/react";
import { describe, expect, it, vi } from "vitest";
>>>>>>> 722b75ce

import { CrossmintEvents } from "@crossmint/client-sdk-base";

import { CrossmintPaymentElement } from ".";

const embeddedCheckoutProps = {
    clientId: "db218e78-d042-4761-83af-3c4e5e6659dd",
};

describe("CrossmintPaymentElement", () => {
    beforeEach(() => {
        cleanup();
    });

    it("renders an iframe with the correct props", () => {
        render(<CrossmintPaymentElement {...embeddedCheckoutProps} />);
        const iframe = screen.getByRole("crossmint-embedded-checkout.iframe");

        expect(iframe).toHaveAttribute("src");
        expect(iframe).toHaveAttribute("id", "crossmint-embedded-checkout.iframe");
        expect(iframe).toHaveStyle({
            padding: "0px",
            width: "100%",
            minWidth: "100%",
            overflow: "hidden",
            display: "block",
            userSelect: "none",
            transform: "translate(0px)",
            opacity: "1",
            transition: "ease 0s, opacity 0.4s ease 0.1s",
        });
    });

    it("calls the onEvent prop when a CrossmintEvents is received", () => {
        const onEvent = vi.fn();
        render(<CrossmintPaymentElement {...embeddedCheckoutProps} onEvent={onEvent} environment="" />);
        screen.getByRole("crossmint-embedded-checkout.iframe");

        // Simulate receiving a CrossmintEvents message
        const eventData = { type: CrossmintEvents.QUOTE_STATUS_CHANGED, payload: {} };
        const event = new MessageEvent("message", { data: eventData, origin: "https://www.crossmint.com" });
        window.dispatchEvent(event);

        expect(onEvent).toHaveBeenCalledWith(eventData);
    });

    it("does not call the onEvent prop when a different origin than the environment is received in the event", () => {
        const onEvent = vi.fn();
        render(<CrossmintPaymentElement {...embeddedCheckoutProps} onEvent={onEvent} environment="" />);
        screen.getByRole("crossmint-embedded-checkout.iframe");

        // Simulate receiving a CrossmintEvents message
        const eventData = { type: CrossmintEvents.QUOTE_STATUS_CHANGED, payload: {} };
        const event = new MessageEvent("message", { data: eventData, origin: "http://hacker.com" });
        window.dispatchEvent(event);

        expect(onEvent).not.toHaveBeenCalled();
    });

    it("should add the `whPassThroughArgs` prop when passed", async () => {
        render(<CrossmintPaymentElement {...embeddedCheckoutProps} whPassThroughArgs={{ hello: "hi" }} />);
        const iframe = screen.getByRole("crossmint-embedded-checkout.iframe");

        expect(iframe.getAttribute("src")).toContain("whPassThroughArgs=%7B%22hello%22%3A%22hi%22%7D");
    });

    it("should add the clientId when passing the collectionId prop", () => {
        render(<CrossmintPaymentElement collectionId={embeddedCheckoutProps.clientId} />);
        const iframe = screen.getByRole("crossmint-embedded-checkout.iframe");

        expect(iframe.getAttribute("src")).toContain(`clientId=${embeddedCheckoutProps.clientId}`);
    });

    it("should add projectId when added", () => {
        render(<CrossmintPaymentElement collectionId={embeddedCheckoutProps.clientId} projectId="123" />);
        const iframe = screen.getByRole("crossmint-embedded-checkout.iframe");

        expect(iframe.getAttribute("src")).toContain("projectId=123");
    });
});<|MERGE_RESOLUTION|>--- conflicted
+++ resolved
@@ -1,11 +1,6 @@
 import "@testing-library/jest-dom/vitest";
-<<<<<<< HEAD
-import { cleanup, render, screen } from "@testing-library/react";
-import { beforeEach, describe, expect, it, vi } from "vitest";
-=======
 import { render, screen } from "@testing-library/react";
 import { describe, expect, it, vi } from "vitest";
->>>>>>> 722b75ce
 
 import { CrossmintEvents } from "@crossmint/client-sdk-base";
 
@@ -16,10 +11,6 @@
 };
 
 describe("CrossmintPaymentElement", () => {
-    beforeEach(() => {
-        cleanup();
-    });
-
     it("renders an iframe with the correct props", () => {
         render(<CrossmintPaymentElement {...embeddedCheckoutProps} />);
         const iframe = screen.getByRole("crossmint-embedded-checkout.iframe");
