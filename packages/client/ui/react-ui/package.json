--- conflicted
+++ resolved
@@ -31,11 +31,7 @@
     },
     "dependencies": {
         "@crossmint/client-sdk-base": "1.1.3",
-<<<<<<< HEAD
-        "@crossmint/common-sdk-base": "file:/Users/max/repos/crossmint-sdk/packages/common/base",
-=======
         "@crossmint/common-sdk-base": "0.0.3",
->>>>>>> a37113fa
         "@ethersproject/transactions": "5.7.0",
         "@solana/web3.js": "1.78.5",
         "bs58": "5.0.0",
