--- conflicted
+++ resolved
@@ -51,11 +51,8 @@
         "zod": "3.22.4"
     },
     "devDependencies": {
-<<<<<<< HEAD
         "@testing-library/react": "^16.0.1",
-=======
         "@types/color": "4.2.0",
->>>>>>> e30569ff
         "@types/lodash.isequal": "4.5.6",
         "@types/react": "^18.3.0",
         "@types/react-dom": "^18.3.0",
