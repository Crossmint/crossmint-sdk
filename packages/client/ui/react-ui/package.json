{
    "name": "@crossmint/client-sdk-react-ui",
    "version": "1.15.3",
    "repository": "https://github.com/Crossmint/crossmint-sdk",
    "license": "Apache-2.0",
    "author": "Paella Labs Inc",
    "sideEffects": false,
    "type": "module",
    "exports": {
        "import": "./dist/index.js",
        "require": "./dist/index.cjs"
    },
    "main": "./dist/index.cjs",
    "module": "./dist/index.js",
    "types": "./dist/index.d.ts",
    "files": ["dist", "LICENSE"],
    "scripts": {
        "build": "cross-env NODE_OPTIONS='--max-old-space-size=8192' tsup",
        "dev": "cross-env NODE_OPTIONS='--max-old-space-size=8192' tsup --watch",
        "test:vitest": "vitest run"
    },
    "dependencies": {
        "@crossmint/client-sdk-auth": "workspace:*",
        "@crossmint/client-sdk-base": "workspace:*",
        "@crossmint/client-sdk-window": "workspace:*",
        "@crossmint/common-sdk-auth": "workspace:*",
        "@crossmint/common-sdk-base": "workspace:*",
<<<<<<< HEAD
        "@crossmint/wallets-sdk": "workspace:*",
        "@dynamic-labs/ethereum": "2.6.3",
        "@dynamic-labs/sdk-react-core": "2.6.3",
        "@dynamic-labs/solana": "2.6.3",
=======
        "@dynamic-labs/ethereum": "4.8.3",
        "@dynamic-labs/sdk-react-core": "4.8.3",
        "@dynamic-labs/solana": "4.8.3",
>>>>>>> 9c71ce8a
        "@ethersproject/transactions": "5.7.0",
        "@farcaster/auth-kit": "0.6.0",
        "@headlessui/react": "2.1.5",
        "@radix-ui/react-dialog": "1.1.2",
        "@radix-ui/react-visually-hidden": "1.1.0",
        "@solana/web3.js": "1.98.0",
        "@twind/core": "1.1.3",
        "@twind/preset-tailwind": "1.1.4",
        "bs58": "5.0.0",
        "clsx": "2.1.1",
        "color": "4.2.3",
        "input-otp": "1.2.4",
        "lodash.isequal": "4.5.0",
        "ox": "0.6.9",
        "react-jss": "10.10.0",
        "tailwind-merge": "2.4.0",
        "tailwindcss": "3.4.10",
        "viem": "2.23.6",
        "zod": "3.22.4"
    },
    "devDependencies": {
        "@testing-library/react": "^16.0.1",
        "@types/color": "4.2.0",
        "@types/lodash.isequal": "4.5.6",
        "@types/react": "^18.3.0",
        "@types/react-dom": "^18.3.0",
        "pino-pretty": "^7.6.0",
        "react": "^18.3.0",
        "react-dom": "^18.3.0"
    },
    "peerDependencies": {
        "react": ">=17.0.2",
        "react-dom": ">=17.0.2"
    }
}<|MERGE_RESOLUTION|>--- conflicted
+++ resolved
@@ -25,16 +25,10 @@
         "@crossmint/client-sdk-window": "workspace:*",
         "@crossmint/common-sdk-auth": "workspace:*",
         "@crossmint/common-sdk-base": "workspace:*",
-<<<<<<< HEAD
         "@crossmint/wallets-sdk": "workspace:*",
-        "@dynamic-labs/ethereum": "2.6.3",
-        "@dynamic-labs/sdk-react-core": "2.6.3",
-        "@dynamic-labs/solana": "2.6.3",
-=======
         "@dynamic-labs/ethereum": "4.8.3",
         "@dynamic-labs/sdk-react-core": "4.8.3",
         "@dynamic-labs/solana": "4.8.3",
->>>>>>> 9c71ce8a
         "@ethersproject/transactions": "5.7.0",
         "@farcaster/auth-kit": "0.6.0",
         "@headlessui/react": "2.1.5",
