import type { Options } from "tsup";

import { treeShakableConfig } from "../../../../tsup.config.base";

const config: Options = {
    ...treeShakableConfig,
<<<<<<< HEAD
    external: ["react", "react-dom", "@tanstack/react-query"],
    entry: ["src/index.ts"],
=======
    external: ["react", "react-dom"],
>>>>>>> d803172d
};

export default config;<|MERGE_RESOLUTION|>--- conflicted
+++ resolved
@@ -4,12 +4,7 @@
 
 const config: Options = {
     ...treeShakableConfig,
-<<<<<<< HEAD
     external: ["react", "react-dom", "@tanstack/react-query"],
-    entry: ["src/index.ts"],
-=======
-    external: ["react", "react-dom"],
->>>>>>> d803172d
 };
 
 export default config;