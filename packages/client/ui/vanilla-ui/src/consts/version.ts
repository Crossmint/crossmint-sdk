--- conflicted
+++ resolved
@@ -1,7 +1,3 @@
-<<<<<<< HEAD
-export const LIB_VERSION = "1.1.17";
-=======
 import { version } from "../../package.json";
 
-export const LIB_VERSION = version;
->>>>>>> 1ee4403d
+export const LIB_VERSION = version;