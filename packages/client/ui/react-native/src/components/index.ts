--- conflicted
+++ resolved
@@ -1,6 +1,3 @@
 export * from "./embed";
-<<<<<<< HEAD
 export * from "./signers";
-=======
-export * from "./wallets";
->>>>>>> d0b2ef65
+export * from "./wallets";