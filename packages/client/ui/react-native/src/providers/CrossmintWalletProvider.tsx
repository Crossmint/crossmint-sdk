import { type ReactNode, useCallback, useRef, useMemo, useEffect, useState, type RefObject } from "react";
import { View } from "react-native";
import type { WebView, WebViewMessageEvent } from "react-native-webview";
import { WebView as RNRawWebView } from "react-native-webview";
import { RNWebView, WebViewParent } from "@crossmint/client-sdk-rn-window";
import { environmentUrlConfig, signerInboundEvents, signerOutboundEvents } from "@crossmint/client-signers";
<<<<<<< HEAD
import { validateAPIKey } from "@crossmint/common-sdk-base";
import { type CreateOnLogin, CrossmintWalletBaseProvider } from "@crossmint/client-sdk-react-base";
import { useCrossmint } from "@/hooks";
import { WebViewShadowSignerStorage } from "@/utils/WebViewShadowSignerStorage";
import { SHADOW_SIGNER_STORAGE_INJECTED_JS } from "@/utils/webview-shadow-signer-storage-injected";

const throwNotAvailable = (functionName: string) => () => {
    throw new Error(`${functionName} is not available. Make sure you're using an email signer wallet.`);
};

type CrossmintWalletEmailSignerContext = {
    needsAuth: boolean;
    sendEmailWithOtp: () => Promise<void>;
    verifyOtp: (otp: string) => Promise<void>;
    reject: (error?: Error) => void;
};

// Create the auth context
export const CrossmintWalletEmailSignerContext = createContext<CrossmintWalletEmailSignerContext>({
    needsAuth: false,
    sendEmailWithOtp: throwNotAvailable("sendEmailWithOtp"),
    verifyOtp: throwNotAvailable("verifyOtp"),
    reject: throwNotAvailable("reject"),
});
=======
import { validateAPIKey, type UIConfig } from "@crossmint/common-sdk-base";
import {
    CrossmintWalletUIBaseProvider,
    type UIRenderProps,
    type CreateOnLogin,
    useCrossmint,
} from "@crossmint/client-sdk-react-base";
import { EmailSignersDialog } from "@/components/signers/EmailSignersDialog";
import { PhoneSignersDialog } from "@/components/signers/PhoneSignersDialog";
>>>>>>> cc7ffd41

export interface CrossmintWalletProviderProps {
    children: ReactNode;
    createOnLogin?: CreateOnLogin;
    appearance?: UIConfig;
    /** When true (default), no UI is rendered and signing flows must be handled manually. When false, built-in UI components are rendered. */
    headlessSigningFlow?: boolean;
    callbacks?: {
        onWalletCreationStart?: () => Promise<void>;
        onTransactionStart?: () => Promise<void>;
    };
}

function CrossmintWalletProviderInternal({
    children,
    createOnLogin,
    appearance,
    headlessSigningFlow = true,
    callbacks,
}: CrossmintWalletProviderProps) {
    const { crossmint } = useCrossmint("CrossmintWalletProvider must be used within CrossmintProvider");
    const { apiKey, appId } = crossmint;

    const parsedAPIKey = useMemo(() => {
        const result = validateAPIKey(apiKey);
        if (!result.isValid) {
            throw new Error("Invalid API key");
        }
        return result;
    }, [apiKey]);

    const frameUrl = useMemo(() => {
        return environmentUrlConfig[parsedAPIKey.environment];
    }, [parsedAPIKey.environment]);

    const shadowSignerStorage = useMemo(() => new WebViewShadowSignerStorage(), []);

    const webviewRef = useRef<WebView>(null);
    const webViewParentRef = useRef<WebViewParent<typeof signerOutboundEvents, typeof signerInboundEvents> | null>(
        null
    );

<<<<<<< HEAD
    const shadowSignerWebViewRef = useRef<WebView>(null);
    const [shadowSignerHash, setShadowSignerHash] = useState<string>("");
    const shadowSignerBaseUrl = "https://crossmint-shadow-signer.local";

    // Use useState only for needsAuth since it needs to trigger re-renders
    const [needsAuth, setNeedsAuth] = useState<boolean>(false);

=======
>>>>>>> cc7ffd41
    const [needsWebView, setNeedsWebView] = useState<boolean>(false);

    const secureGlobals = useMemo(() => {
        if (appId != null) {
            return { crossmintAppId: appId };
        }
        return {};
    }, [appId]);

    useEffect(() => {
        if (webviewRef.current != null && webViewParentRef.current == null) {
            webViewParentRef.current = new WebViewParent(webviewRef as RefObject<WebView>, {
                incomingEvents: signerOutboundEvents,
                outgoingEvents: signerInboundEvents,
            });
        }
    }, [needsWebView, webviewRef.current]);

    const onWebViewLoad = useCallback(async () => {
        const parent = webViewParentRef.current;
        if (parent != null) {
            try {
                parent.isConnected = false;
                await parent.handshakeWithChild();
            } catch (e) {
                console.error("[CrossmintWalletProvider] Handshake error:", e);
            }
        }
    }, []);

    const onShadowSignerWebViewLoad = useCallback(() => {
        if (shadowSignerStorage instanceof WebViewShadowSignerStorage && shadowSignerWebViewRef.current) {
            console.log("[ShadowSignerStorage] WebView loaded (pre-injected script)");
            shadowSignerStorage.initialize(shadowSignerWebViewRef, (hash: string) => setShadowSignerHash(hash));
        }
    }, [shadowSignerStorage]);

    const handleMessage = useCallback((event: WebViewMessageEvent) => {
        const parent = webViewParentRef.current;
        if (parent == null) {
            return;
        }

        try {
            const messageData = JSON.parse(event.nativeEvent.data);
            if (messageData && typeof messageData.type === "string" && messageData.type.startsWith("console.")) {
                const consoleMethod = messageData.type.split(".")[1];
                const args = (messageData.data || []).map((argStr: string) => {
                    try {
                        if (
                            argStr === "[Function]" ||
                            argStr === "[Circular Reference]" ||
                            argStr === "[Unserializable Object]"
                        ) {
                            return argStr;
                        }
                        return JSON.parse(argStr);
                    } catch {
                        return argStr;
                    }
                });

                const prefix = `[WebView:${consoleMethod.toUpperCase()}]`;
                switch (consoleMethod) {
                    case "log":
                        console.log(prefix, ...args);
                        break;
                    case "error":
                        console.error(prefix, ...args);
                        break;
                    case "warn":
                        console.warn(prefix, ...args);
                        break;
                    case "info":
                        console.info(prefix, ...args);
                        break;
                    default:
                        console.log(`[WebView Unknown:${consoleMethod}]`, ...args);
                }
                return;
            }
        } catch {}

        parent.handleMessage(event);
    }, []);

    const handleShadowSignerMessage = useCallback(
        (event: WebViewMessageEvent) => {
            if (shadowSignerStorage instanceof WebViewShadowSignerStorage) {
                shadowSignerStorage.handleMessage(event);
            }
        },
        [shadowSignerStorage]
    );

    const getClientTEEConnection = () => {
        if (webViewParentRef.current == null) {
            throw new Error("WebView not ready or handshake incomplete");
        }
        return webViewParentRef.current;
    };

    const renderNativeUI = ({ emailSignerProps, phoneSignerProps }: UIRenderProps) => {
        return (
            <>
                <EmailSignersDialog {...emailSignerProps} />
                <PhoneSignersDialog {...phoneSignerProps} />
            </>
        );
    };

    const initializeWebView = async () => {
        setNeedsWebView(true);

        let attempts = 0;
        const maxAttempts = 100; // 5 seconds total with 50ms intervals

        while (webViewParentRef.current == null && attempts < maxAttempts) {
            await new Promise((resolve) => setTimeout(resolve, 50));
            attempts++;
        }

        if (webViewParentRef.current == null) {
            throw new Error("Email/Phone signer WebView not ready or handshake incomplete");
        }

        if (shadowSignerStorage instanceof WebViewShadowSignerStorage) {
            console.log("[initializeWebView] Waiting for shadow signer WebView to be ready...");
            await shadowSignerStorage.waitForReady();
        }
    };

    return (
        <CrossmintWalletUIBaseProvider
            createOnLogin={createOnLogin}
            appearance={appearance}
            headlessSigningFlow={headlessSigningFlow}
            initializeWebView={initializeWebView}
            callbacks={callbacks}
<<<<<<< HEAD
            shadowSignerStorage={shadowSignerStorage}
=======
            renderUI={headlessSigningFlow ? undefined : renderNativeUI}
            clientTEEConnection={getClientTEEConnection}
>>>>>>> cc7ffd41
        >
            {children}

            {needsWebView && (
                <View
                    style={{
                        position: "absolute",
                        width: 0,
                        height: 0,
                        overflow: "hidden",
                    }}
                >
                    <RNWebView
                        ref={webviewRef}
                        source={{ uri: frameUrl }}
                        globals={secureGlobals}
                        onLoadEnd={onWebViewLoad}
                        onMessage={handleMessage}
                        onError={(syntheticEvent) => {
                            console.error("[CrossmintWalletProvider] WebView error:", syntheticEvent.nativeEvent);
                        }}
                        onHttpError={(syntheticEvent) => {
                            console.error("[CrossmintWalletProvider] WebView HTTP error:", syntheticEvent.nativeEvent);
                        }}
                        onContentProcessDidTerminate={() => webviewRef.current?.reload()}
                        onRenderProcessGone={() => webviewRef.current?.reload()}
                        style={{
                            width: 1,
                            height: 1,
                        }}
                        javaScriptCanOpenWindowsAutomatically={false}
                        thirdPartyCookiesEnabled={false}
                        sharedCookiesEnabled={false}
                        incognito={false}
                        setSupportMultipleWindows={false}
                        originWhitelist={[environmentUrlConfig[parsedAPIKey.environment]]}
                        cacheEnabled={true}
                        cacheMode="LOAD_DEFAULT"
                    />
                </View>
            )}
<<<<<<< HEAD
            {needsWebView && (
                <View
                    style={{
                        position: "absolute",
                        width: 0,
                        height: 0,
                        overflow: "hidden",
                    }}
                >
                    <RNRawWebView
                        ref={shadowSignerWebViewRef}
                        source={{
                            html: "<html><head></head><body></body></html>",
                            baseUrl: `${shadowSignerBaseUrl}${shadowSignerHash}`,
                        }}
                        onLoadEnd={onShadowSignerWebViewLoad}
                        onMessage={handleShadowSignerMessage}
                        onError={(syntheticEvent) => {
                            console.error("[ShadowSignerStorage] WebView error:", syntheticEvent.nativeEvent);
                        }}
                        style={{
                            width: 1,
                            height: 1,
                        }}
                        javaScriptEnabled={true}
                        incognito={false}
                        cacheEnabled={true}
                        cacheMode="LOAD_DEFAULT"
                        injectedJavaScriptBeforeContentLoaded={SHADOW_SIGNER_STORAGE_INJECTED_JS}
                    />
                </View>
            )}
        </CrossmintWalletBaseProvider>
=======
        </CrossmintWalletUIBaseProvider>
>>>>>>> cc7ffd41
    );
}

export function CrossmintWalletProvider(props: CrossmintWalletProviderProps) {
    return <CrossmintWalletProviderInternal {...props} />;
}<|MERGE_RESOLUTION|>--- conflicted
+++ resolved
@@ -4,32 +4,6 @@
 import { WebView as RNRawWebView } from "react-native-webview";
 import { RNWebView, WebViewParent } from "@crossmint/client-sdk-rn-window";
 import { environmentUrlConfig, signerInboundEvents, signerOutboundEvents } from "@crossmint/client-signers";
-<<<<<<< HEAD
-import { validateAPIKey } from "@crossmint/common-sdk-base";
-import { type CreateOnLogin, CrossmintWalletBaseProvider } from "@crossmint/client-sdk-react-base";
-import { useCrossmint } from "@/hooks";
-import { WebViewShadowSignerStorage } from "@/utils/WebViewShadowSignerStorage";
-import { SHADOW_SIGNER_STORAGE_INJECTED_JS } from "@/utils/webview-shadow-signer-storage-injected";
-
-const throwNotAvailable = (functionName: string) => () => {
-    throw new Error(`${functionName} is not available. Make sure you're using an email signer wallet.`);
-};
-
-type CrossmintWalletEmailSignerContext = {
-    needsAuth: boolean;
-    sendEmailWithOtp: () => Promise<void>;
-    verifyOtp: (otp: string) => Promise<void>;
-    reject: (error?: Error) => void;
-};
-
-// Create the auth context
-export const CrossmintWalletEmailSignerContext = createContext<CrossmintWalletEmailSignerContext>({
-    needsAuth: false,
-    sendEmailWithOtp: throwNotAvailable("sendEmailWithOtp"),
-    verifyOtp: throwNotAvailable("verifyOtp"),
-    reject: throwNotAvailable("reject"),
-});
-=======
 import { validateAPIKey, type UIConfig } from "@crossmint/common-sdk-base";
 import {
     CrossmintWalletUIBaseProvider,
@@ -39,7 +13,8 @@
 } from "@crossmint/client-sdk-react-base";
 import { EmailSignersDialog } from "@/components/signers/EmailSignersDialog";
 import { PhoneSignersDialog } from "@/components/signers/PhoneSignersDialog";
->>>>>>> cc7ffd41
+import { SHADOW_SIGNER_STORAGE_INJECTED_JS } from "@/utils/webview-shadow-signer-storage-injected";
+import { WebViewShadowSignerStorage } from "@/utils/WebViewShadowSignerStorage";
 
 export interface CrossmintWalletProviderProps {
     children: ReactNode;
@@ -82,16 +57,10 @@
         null
     );
 
-<<<<<<< HEAD
     const shadowSignerWebViewRef = useRef<WebView>(null);
     const [shadowSignerHash, setShadowSignerHash] = useState<string>("");
     const shadowSignerBaseUrl = "https://crossmint-shadow-signer.local";
 
-    // Use useState only for needsAuth since it needs to trigger re-renders
-    const [needsAuth, setNeedsAuth] = useState<boolean>(false);
-
-=======
->>>>>>> cc7ffd41
     const [needsWebView, setNeedsWebView] = useState<boolean>(false);
 
     const secureGlobals = useMemo(() => {
@@ -231,12 +200,9 @@
             headlessSigningFlow={headlessSigningFlow}
             initializeWebView={initializeWebView}
             callbacks={callbacks}
-<<<<<<< HEAD
             shadowSignerStorage={shadowSignerStorage}
-=======
             renderUI={headlessSigningFlow ? undefined : renderNativeUI}
             clientTEEConnection={getClientTEEConnection}
->>>>>>> cc7ffd41
         >
             {children}
 
@@ -278,7 +244,6 @@
                     />
                 </View>
             )}
-<<<<<<< HEAD
             {needsWebView && (
                 <View
                     style={{
@@ -311,10 +276,7 @@
                     />
                 </View>
             )}
-        </CrossmintWalletBaseProvider>
-=======
         </CrossmintWalletUIBaseProvider>
->>>>>>> cc7ffd41
     );
 }
 
