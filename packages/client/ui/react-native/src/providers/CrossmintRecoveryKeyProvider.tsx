import React, { type ReactNode, useCallback, useContext, useEffect, useRef, useState, useMemo } from "react";
import bs58 from "bs58";
import { PublicKey, type VersionedTransaction } from "@solana/web3.js";
import type { WebView, WebViewMessageEvent } from "react-native-webview";
import { RNWebView } from "@crossmint/client-sdk-rn-window";
import { WebViewParent } from "@crossmint/client-sdk-rn-window";
import { signerInboundEvents, signerOutboundEvents } from "@crossmint/client-signers";
import { useCrossmint } from "../hooks";
import { View } from "react-native";
import { validateApiKeyAndGetCrossmintBaseUrl } from "@crossmint/common-sdk-base";
import { WalletContext as BaseWalletContext } from "@crossmint/client-sdk-react-base";

export interface RecoverySigner {
    type: "solana-keypair";
    address: string;
    signer: {
        signMessage: (message: Uint8Array) => Promise<Uint8Array>;
        signTransaction: (transaction: VersionedTransaction) => Promise<VersionedTransaction>;
    };
}

<<<<<<< HEAD
export type OnAuthRequiredOptions = {
    sendEmailWithOtp: (email: string) => Promise<void>;
    verifyOtp: (otp: string) => Promise<RecoverySigner | undefined>;
};

=======
>>>>>>> 66ff92d3
export interface CrossmintRecoveryKeyContextState {
    experimental_needsAuth: boolean;
    experimental_createRecoveryKeySigner: (email: string) => Promise<RecoverySigner | null>;
    experimental_sendEmailWithOtp: (email: string) => Promise<void>;
    experimental_verifyOtp: (otp: string) => Promise<RecoverySigner | undefined>;
<<<<<<< HEAD
    onAuthRequired: (handler: (opts: OnAuthRequiredOptions) => Promise<void>) => void;
    experimental_clearStorage: () => void;
=======
>>>>>>> 66ff92d3
}

export const CrossmintRecoveryKeyContext = React.createContext<CrossmintRecoveryKeyContextState | null>(null);

export function useCrossmintRecoveryKey() {
    const context = useContext(CrossmintRecoveryKeyContext);
    if (context == null) {
        throw new Error("useCrossmintRecoveryKey must be used within a CrossmintRecoveryKeyProvider");
    }
    return context;
}

export interface CrossmintRecoveryKeyProviderProps {
    children: ReactNode;
    experimental_secureEndpointUrl?: string;
}

const defaultEventOptions = {
    timeoutMs: 10_000,
    intervalMs: 5_000,
};

const DEFAULT_SECURE_ENDPOINT_URL = "http://localhost:54825";

export function CrossmintRecoveryKeyProvider({
    children,
    experimental_secureEndpointUrl = DEFAULT_SECURE_ENDPOINT_URL,
}: CrossmintRecoveryKeyProviderProps) {
    const {
        crossmint: { apiKey, jwt, appId },
    } = useCrossmint();
<<<<<<< HEAD
    const { getOrCreateWallet, clearWallet } = useContext(BaseWalletContext);
=======
    const { getOrCreateWallet } = useContext(BaseWalletContext);
>>>>>>> 66ff92d3

    const webviewRef = useRef<WebView>(null);
    const webViewParentRef = useRef<WebViewParent<typeof signerOutboundEvents, typeof signerInboundEvents> | null>(
        null
    );
    const [isWebViewReady, setIsWebViewReady] = useState(false);
    const [email, setEmail] = useState<string | null>(null);
    const [experimental_needsAuth, setNeedsAuth] = useState(false);
    const needsAuthRef = useRef(experimental_needsAuth);
<<<<<<< HEAD
    const hasClearedWalletRef = useRef(false);
=======
>>>>>>> 66ff92d3

    const injectedGlobalsScript = useMemo(() => {
        if (appId != null) {
            return `window.crossmintAppId = '${appId}';`;
        }
        return "";
    }, [appId]);

    useEffect(() => {
        if (webviewRef.current != null && webViewParentRef.current == null) {
            webViewParentRef.current = new WebViewParent(webviewRef, {
                incomingEvents: signerOutboundEvents,
                outgoingEvents: signerInboundEvents,
            });
        }
    }, []);

    useEffect(() => {
<<<<<<< HEAD
        if (jwt == null && !hasClearedWalletRef.current) {
            setNeedsAuth(false);
            setEmail(null);
            clearWallet();
            hasClearedWalletRef.current = true;
        } else if (jwt != null) {
            hasClearedWalletRef.current = false;
            if (isWebViewReady) {
                checkSignerExists();
            }
        }
    }, [jwt, isWebViewReady]);

    useEffect(() => {
        needsAuthRef.current = experimental_needsAuth;
    }, [experimental_needsAuth]);

    const experimental_sendEmailWithOtp = useCallback(
        async (emailInput: string): Promise<void> => {
            const parent = webViewParentRef.current;
            if (parent == null || !isWebViewReady) {
                throw new Error("[sendEmailWithOtp] WebViewParent not ready or handshake incomplete.");
            }
            if (jwt == null || apiKey == null) {
                throw new Error("[sendEmailWithOtp] Missing authentication credentials (JWT or API Key).");
            }
            if (!experimental_needsAuth) {
                throw new Error("OTP email request is not applicable in the current state.");
            }

            setEmail(emailInput);
            const authId = `email:${emailInput}`;

            try {
                const response = await parent.sendAction({
                    event: "request:create-signer",
                    responseEvent: "response:create-signer",
                    data: {
                        authData: { jwt, apiKey },
                        data: { authId, chainLayer: "solana" },
                    },
                    options: defaultEventOptions,
                });

                if (response?.status === "success" && response.address) {
                    setNeedsAuth(false);
                    return;
                }

                if (response?.status === "error") {
                    console.error("[sendEmailWithOtp] Failed to send OTP:", response);
                    throw new Error(response.error || "Failed to initiate OTP process.");
                }

                console.log("[sendEmailWithOtp] OTP process likely initiated. Waiting for verification.");
            } catch (err) {
                console.error("[sendEmailWithOtp] Error sending create-signer request:", err);
                throw err;
            }
        },
        [isWebViewReady, jwt, apiKey, experimental_needsAuth]
    );

    const experimental_verifyOtp = useCallback(
        async (encryptedOtp: string): Promise<RecoverySigner | undefined> => {
            const parent = webViewParentRef.current;
            if (parent == null || !isWebViewReady) {
                throw new Error("[verifyOtp] WebViewParent not ready or handshake incomplete.");
            }
            if (jwt == null || apiKey == null) {
                throw new Error("[verifyOtp] Missing authentication credentials (JWT or API Key).");
            }
            if (!experimental_needsAuth) {
                throw new Error("Not currently awaiting OTP validation.");
            }

            try {
                const response = await parent.sendAction({
                    event: "request:send-otp",
                    responseEvent: "response:send-otp",
                    data: {
                        authData: { jwt, apiKey },
                        data: { chainLayer: "solana", encryptedOtp },
                    },
                    options: defaultEventOptions,
                });

                if (response?.status === "success" && response.address) {
                    console.log("[verifyOtp] OTP validation successful. Signer address:", response.address);
                    setNeedsAuth(false);
                    return;
                } else {
                    console.error("[verifyOtp] Failed to validate OTP:", response);
                    setNeedsAuth(true);
                    const errorMessage =
                        response && response.status === "error" ? response.error : "Failed to validate encrypted OTP";
                    throw new Error(errorMessage);
                }
            } catch (err) {
                console.error("[verifyOtp] Error sending OTP validation request:", err);
                setNeedsAuth(true);
                throw err;
            }
        },
        [isWebViewReady, jwt, apiKey, experimental_needsAuth]
    );

    const authRequiredHandlerRef = useRef<((opts: OnAuthRequiredOptions) => Promise<void>) | null>(null);
    const onAuthRequired = useCallback((handler: (opts: OnAuthRequiredOptions) => Promise<void>) => {
        authRequiredHandlerRef.current = handler;
    }, []);
=======
        if (jwt == null) {
            setNeedsAuth(false);
            setEmail(null);
        } else if (isWebViewReady) {
            checkSignerExists();
        }
    }, [jwt, isWebViewReady]);

    useEffect(() => {
        needsAuthRef.current = experimental_needsAuth;
    }, [experimental_needsAuth]);
>>>>>>> 66ff92d3

    const handleAuthRequired = useCallback(async () => {
        if (!experimental_needsAuth) {
            return;
        }
        if (authRequiredHandlerRef.current == null) {
            throw new Error("Authentication required but no onAuthRequired handler provided.");
        }
        await authRequiredHandlerRef.current({
            sendEmailWithOtp: experimental_sendEmailWithOtp,
            verifyOtp: experimental_verifyOtp,
        });
    }, [experimental_needsAuth, experimental_sendEmailWithOtp, experimental_verifyOtp]);

    const buildRecoverySigner = useCallback(
        (address: string): RecoverySigner => {
            const parent = webViewParentRef.current;
            if (parent == null || jwt == null || apiKey == null) {
                throw new Error("Cannot build signer: Missing prerequisites (parent, jwt, apiKey).");
            }

            return {
                type: "solana-keypair",
                address,
                signer: {
                    signMessage: async (message: Uint8Array): Promise<Uint8Array> => {
<<<<<<< HEAD
                        await handleAuthRequired();
=======
                        if (experimental_needsAuth) {
                            throw new Error(
                                "Authentication required. Please complete the OTP verification process before signing."
                            );
                        }
>>>>>>> 66ff92d3

                        try {
                            const response = await parent.sendAction({
                                event: "request:sign",
                                responseEvent: "response:sign",
                                data: {
                                    authData: { jwt, apiKey },
                                    data: {
                                        bytes: bs58.encode(message),
                                        keyType: "ed25519",
                                        encoding: "base58",
                                    },
                                },
                                options: defaultEventOptions,
                            });
                            if (response == null || response.status === "error" || response.signature == null) {
                                console.error("Failed signMessage response:", response);
                                throw new Error("Failed to sign message");
                            }
                            return bs58.decode(response.signature);
                        } catch (err) {
                            console.error("Error during signMessage:", err);
                            throw err;
                        }
                    },
                    signTransaction: async (transaction: VersionedTransaction): Promise<VersionedTransaction> => {
<<<<<<< HEAD
                        await handleAuthRequired();
=======
                        if (needsAuthRef.current) {
                            throw new Error(
                                "Authentication required. Please complete the OTP verification process before signing."
                            );
                        }
>>>>>>> 66ff92d3

                        try {
                            const messageData = transaction.message.serialize();
                            const response = await parent.sendAction({
                                event: "request:sign",
                                responseEvent: "response:sign",
                                data: {
                                    authData: { jwt, apiKey },
                                    data: {
                                        bytes: bs58.encode(messageData),
                                        keyType: "ed25519",
                                        encoding: "base58",
                                    },
                                },
                                options: defaultEventOptions,
                            });
                            if (response == null || response.status === "error" || response.signature == null) {
                                throw new Error("Failed to sign transaction: No signature returned");
                            }
                            transaction.addSignature(new PublicKey(address), bs58.decode(response.signature));
                            return transaction;
                        } catch (err) {
                            console.error("Error during signTransaction:", err);
                            throw err;
                        }
                    },
                },
            };
        },
<<<<<<< HEAD
        [jwt, apiKey, handleAuthRequired]
=======
        [jwt, apiKey, experimental_needsAuth]
>>>>>>> 66ff92d3
    );

    const checkSignerExists = useCallback(async () => {
        const parent = webViewParentRef.current;
        if (parent == null || !isWebViewReady || jwt == null || apiKey == null) {
            console.warn("[checkSignerExists] Prerequisites not met (WebView, JWT, API Key). Status:", {
                isWebViewReady,
                hasJwt: jwt != null,
                hasApiKey: apiKey != null,
            });
            setNeedsAuth(false);
            return;
        }

        try {
            const signerResponse = await parent.sendAction({
                event: "request:get-public-key",
                responseEvent: "response:get-public-key",
                data: {
                    authData: { jwt, apiKey },
                    data: { chainLayer: "solana" },
                },
<<<<<<< HEAD
                options: defaultEventOptions,
=======
                options: { timeoutMs: 5000 },
>>>>>>> 66ff92d3
            });

            if (signerResponse?.status === "success" && signerResponse.publicKey) {
                const existingSigner = buildRecoverySigner(signerResponse.publicKey);
                setNeedsAuth(false);
                await getOrCreateWallet({ type: "solana-smart-wallet", args: { adminSigner: existingSigner } });
            } else {
                setNeedsAuth(true);
            }
        } catch (error) {
            console.error("[checkSignerExists] Error checking for signer:", error);
            setNeedsAuth(true);
        }
    }, [isWebViewReady, jwt, apiKey, buildRecoverySigner, getOrCreateWallet]);

    const onWebViewLoad = useCallback(async () => {
        const parent = webViewParentRef.current;
        if (parent != null) {
            try {
                await parent.handshakeWithChild();
                setIsWebViewReady(true);
            } catch (e) {
                console.error("[RN] handshakeWithChild error:", e);
                setIsWebViewReady(false);
<<<<<<< HEAD
=======
            }
        }
    }, []);

    const handleMessage = useCallback((event: WebViewMessageEvent) => {
        const parent = webViewParentRef.current;
        if (parent == null) {
            return;
        }

        try {
            const messageData = JSON.parse(event.nativeEvent.data);
            if (messageData && typeof messageData.type === "string" && messageData.type.startsWith("console.")) {
                const consoleMethod = messageData.type.split(".")[1];
                const args = (messageData.data || []).map((argStr: string) => {
                    try {
                        if (
                            argStr === "[Function]" ||
                            argStr === "[Circular Reference]" ||
                            argStr === "[Unserializable Object]"
                        ) {
                            return argStr;
                        }
                        return JSON.parse(argStr);
                    } catch (e) {
                        return argStr;
                    }
                });

                const prefix = `[WebView:${consoleMethod.toUpperCase()}]`;
                switch (consoleMethod) {
                    case "log":
                        console.log(prefix, ...args);
                        break;
                    case "error":
                        console.error(prefix, ...args);
                        break;
                    case "warn":
                        console.warn(prefix, ...args);
                        break;
                    case "info":
                        console.info(prefix, ...args);
                        break;
                    default:
                        console.log(`[WebView Unknown:${consoleMethod}]`, ...args);
                }
                return;
            }
        } catch (_) {}

        parent.handleMessage(event);
    }, []);

    const experimental_createRecoveryKeySigner = useCallback(
        async (emailInput: string): Promise<RecoverySigner | null> => {
            if (!isWebViewReady || jwt == null || apiKey == null) {
                console.warn(
                    "[createRecoveryKeySigner] Prerequisites not met (WebView ready, JWT, API Key). Cannot proceed."
                );
                setNeedsAuth(false);
                return null;
>>>>>>> 66ff92d3
            }
        }
    }, []);

<<<<<<< HEAD
    const handleMessage = useCallback((event: WebViewMessageEvent) => {
        const parent = webViewParentRef.current;
        if (parent == null) {
            return;
        }

        try {
            const messageData = JSON.parse(event.nativeEvent.data);
            if (messageData && typeof messageData.type === "string" && messageData.type.startsWith("console.")) {
                const consoleMethod = messageData.type.split(".")[1];
                const args = (messageData.data || []).map((argStr: string) => {
                    try {
                        if (
                            argStr === "[Function]" ||
                            argStr === "[Circular Reference]" ||
                            argStr === "[Unserializable Object]"
                        ) {
                            return argStr;
                        }
                        return JSON.parse(argStr);
                    } catch (e) {
                        return argStr;
                    }
                });

                const prefix = `[WebView:${consoleMethod.toUpperCase()}]`;
                switch (consoleMethod) {
                    case "log":
                        console.log(prefix, ...args);
                        break;
                    case "error":
                        console.error(prefix, ...args);
                        break;
                    case "warn":
                        console.warn(prefix, ...args);
                        break;
                    case "info":
                        console.info(prefix, ...args);
                        break;
                    default:
                        console.log(`[WebView Unknown:${consoleMethod}]`, ...args);
=======
            setEmail(emailInput);

            const parent = webViewParentRef.current;
            if (parent == null) {
                console.error("[createRecoveryKeySigner] WebView parent disappeared unexpectedly.");
                setNeedsAuth(false);
                return null;
            }

            try {
                const baseUrl = validateApiKeyAndGetCrossmintBaseUrl(apiKey);
                const response = await fetch(`${baseUrl}/api/unstable/wallets/ncs/irrelevant/public-key`, {
                    method: "POST",
                    headers: {
                        "Content-Type": "application/json",
                        Authorization: `Bearer ${jwt}`,
                        "x-api-key": apiKey,
                    },
                    body: JSON.stringify({
                        authId: `email:${emailInput}`,
                        signingAlgorithm: "EDDSA_ED25519",
                    }),
                });

                if (!response.ok) {
                    const errorBody = await response.text();
                    throw new Error(`Failed to fetch public key: ${response.status} ${errorBody}`);
                }

                const responseData = await response.json();
                if (!responseData.publicKey) {
                    throw new Error("Fetched data does not contain a public key.");
>>>>>>> 66ff92d3
                }
                return;
            }
        } catch (_) {}

<<<<<<< HEAD
        parent.handleMessage(event);
    }, []);

    const experimental_createRecoveryKeySigner = useCallback(
        async (emailInput: string): Promise<RecoverySigner | null> => {
            if (!isWebViewReady || jwt == null || apiKey == null) {
                console.warn(
                    "[createRecoveryKeySigner] Prerequisites not met (WebView ready, JWT, API Key). Cannot proceed."
                );
                setNeedsAuth(false);
                return null;
            }

            setEmail(emailInput);
=======
                const base64PublicKey = responseData.publicKey;
                const binaryData = Uint8Array.from(atob(base64PublicKey), (c) => c.charCodeAt(0));
                const adminSignerAddress = bs58.encode(binaryData);

                const fetchedSigner = buildRecoverySigner(adminSignerAddress);

                await getOrCreateWallet({ type: "solana-smart-wallet", args: { adminSigner: fetchedSigner } });
                setNeedsAuth(true);
                return null;
            } catch (error) {
                console.error("[createRecoveryKeySigner] Error during public key fetch or processing:", error);
                setNeedsAuth(true);
                return null;
            }
        },
        [isWebViewReady, jwt, apiKey, buildRecoverySigner, getOrCreateWallet]
    );

    const experimental_sendEmailWithOtp = useCallback(async (): Promise<void> => {
        const parent = webViewParentRef.current;
        if (parent == null || !isWebViewReady) {
            throw new Error("[sendEmailWithOtp] WebViewParent not ready or handshake incomplete.");
        }
        if (jwt == null || apiKey == null) {
            throw new Error("[sendEmailWithOtp] Missing authentication credentials (JWT or API Key).");
        }
        if (!experimental_needsAuth) {
            throw new Error("OTP email request is not applicable in the current state.");
        }

        const authId = `email:${email}`;

        try {
            const response = await parent.sendAction({
                event: "request:create-signer",
                responseEvent: "response:create-signer",
                data: {
                    authData: { jwt, apiKey },
                    data: { authId, chainLayer: "solana" },
                },
                options: defaultEventOptions,
            });

            if (response?.status === "success" && response.address) {
                setNeedsAuth(false);
                return;
            }

            if (response?.status === "error") {
                console.error("[sendEmailWithOtp] Failed to send OTP:", response);
                throw new Error(response.error || "Failed to initiate OTP process.");
            }

            console.log("[sendEmailWithOtp] OTP process likely initiated. Waiting for verification.");
        } catch (err) {
            console.error("[sendEmailWithOtp] Error sending create-signer request:", err);
            throw err;
        }
    }, [isWebViewReady, jwt, apiKey, email, experimental_needsAuth, buildRecoverySigner, getOrCreateWallet]);
>>>>>>> 66ff92d3

    const experimental_verifyOtp = useCallback(
        async (encryptedOtp: string): Promise<RecoverySigner | undefined> => {
            const parent = webViewParentRef.current;
<<<<<<< HEAD
            if (parent == null) {
                console.error("[createRecoveryKeySigner] WebView parent disappeared unexpectedly.");
                setNeedsAuth(false);
                return null;
=======
            if (parent == null || !isWebViewReady) {
                throw new Error("[verifyOtp] WebViewParent not ready or handshake incomplete.");
            }
            if (jwt == null || apiKey == null) {
                throw new Error("[verifyOtp] Missing authentication credentials (JWT or API Key).");
            }
            if (!experimental_needsAuth) {
                throw new Error("Not currently awaiting OTP validation.");
>>>>>>> 66ff92d3
            }

            try {
                const baseUrl = validateApiKeyAndGetCrossmintBaseUrl(apiKey);

                const response = await fetch(`${baseUrl}api/unstable/wallets/ncs/irrelevant/public-key`, {
                    method: "POST",
                    headers: {
                        "Content-Type": "application/json",
                        Authorization: `Bearer ${jwt}`,
                        "x-api-key": apiKey,
                        "x-app-identifier": appId!,
                    },
                    body: JSON.stringify({
                        authId: `email:${emailInput}`,
                        signingAlgorithm: "EDDSA_ED25519",
                    }),
                });

<<<<<<< HEAD
                if (!response.ok) {
                    const errorBody = await response.text();
                    throw new Error(`Failed to fetch public key: ${response.status} ${errorBody}`);
                }

                const responseData = await response.json();
                if (!responseData.publicKey) {
                    throw new Error("Fetched data does not contain a public key.");
                }

                const base64PublicKey = responseData.publicKey;
                const binaryData = Uint8Array.from(atob(base64PublicKey), (c) => c.charCodeAt(0));
                const adminSignerAddress = bs58.encode(binaryData);

                const fetchedSigner = buildRecoverySigner(adminSignerAddress);

                await getOrCreateWallet({ type: "solana-smart-wallet", args: { adminSigner: fetchedSigner } });
                setNeedsAuth(true);
                return null;
            } catch (error) {
                console.error("[createRecoveryKeySigner] Error during public key fetch or processing:", error);
                setNeedsAuth(true);
                return null;
            }
        },
        [isWebViewReady, jwt, apiKey, buildRecoverySigner, getOrCreateWallet]
=======
                if (response?.status === "success" && response.address) {
                    console.log("[verifyOtp] OTP validation successful. Signer address:", response.address);
                    setNeedsAuth(false);
                    return;
                } else {
                    console.error("[verifyOtp] Failed to validate OTP:", response);
                    setNeedsAuth(true);
                    const errorMessage =
                        response && response.status === "error" ? response.error : "Failed to validate encrypted OTP";
                    throw new Error(errorMessage);
                }
            } catch (err) {
                console.error("[verifyOtp] Error sending OTP validation request:", err);
                setNeedsAuth(true);
                throw err;
            }
        },
        [isWebViewReady, jwt, apiKey, experimental_needsAuth]
>>>>>>> 66ff92d3
    );

    const clearStorage = useCallback(() => {
        if (webviewRef.current == null) {
            return;
        }

        const clearStorageScript = `
            try {
                localStorage.clear();
                sessionStorage.clear();
                const cookies = document.cookie.split(';');
                for (let i = 0; i < cookies.length; i++) {
                    const cookie = cookies[i];
                    const eqPos = cookie.indexOf('=');
                    const name = eqPos > -1 ? cookie.substr(0, eqPos) : cookie;
                    document.cookie = name + '=;expires=Thu, 01 Jan 1970 00:00:00 GMT;path=/';
                }
                indexedDB.deleteDatabase('crossmint');
                indexedDB.deleteDatabase('crossmint-signer');
            } catch (error) {
                console.error('Error clearing storage:', error);
            }
        `;

        webviewRef.current.injectJavaScript(clearStorageScript);
    }, []);

    const contextValue = useMemo(
        () => ({
            experimental_needsAuth,
            experimental_createRecoveryKeySigner,
            experimental_sendEmailWithOtp,
            experimental_verifyOtp,
<<<<<<< HEAD
            onAuthRequired,
            experimental_clearStorage: clearStorage,
=======
>>>>>>> 66ff92d3
        }),
        [
            experimental_needsAuth,
            experimental_createRecoveryKeySigner,
            experimental_sendEmailWithOtp,
            experimental_verifyOtp,
<<<<<<< HEAD
            onAuthRequired,
            clearStorage,
=======
>>>>>>> 66ff92d3
        ]
    );

    return (
        <CrossmintRecoveryKeyContext.Provider value={contextValue}>
            {children}
            <View
                style={{
                    position: "absolute",
                    width: 0,
                    height: 0,
                    overflow: "hidden",
                }}
            >
                <RNWebView
                    ref={webviewRef}
                    source={{ uri: experimental_secureEndpointUrl }}
                    injectedGlobals={injectedGlobalsScript}
                    onLoadEnd={onWebViewLoad}
                    onMessage={handleMessage}
                    onError={(syntheticEvent) => {
                        console.error("WebView onError:", syntheticEvent.nativeEvent);
                        setIsWebViewReady(false);
                        setNeedsAuth(false);
                    }}
                    onHttpError={(syntheticEvent) => {
                        console.error("WebView onHttpError:", syntheticEvent.nativeEvent);
                        setIsWebViewReady(false);
                        setNeedsAuth(false);
                    }}
                    style={{
                        width: 1,
                        height: 1,
                    }}
                    javaScriptCanOpenWindowsAutomatically={false}
                    // thirdPartyCookiesEnabled={false}
                    // sharedCookiesEnabled={false}
                    // incognito={false}
                    // setSupportMultipleWindows={false}
                    // originWhitelist={[DEFAULT_SECURE_ENDPOINT_URL]}
                />
            </View>
        </CrossmintRecoveryKeyContext.Provider>
    );
}<|MERGE_RESOLUTION|>--- conflicted
+++ resolved
@@ -19,24 +19,18 @@
     };
 }
 
-<<<<<<< HEAD
 export type OnAuthRequiredOptions = {
     sendEmailWithOtp: (email: string) => Promise<void>;
     verifyOtp: (otp: string) => Promise<RecoverySigner | undefined>;
 };
 
-=======
->>>>>>> 66ff92d3
 export interface CrossmintRecoveryKeyContextState {
     experimental_needsAuth: boolean;
     experimental_createRecoveryKeySigner: (email: string) => Promise<RecoverySigner | null>;
     experimental_sendEmailWithOtp: (email: string) => Promise<void>;
     experimental_verifyOtp: (otp: string) => Promise<RecoverySigner | undefined>;
-<<<<<<< HEAD
     onAuthRequired: (handler: (opts: OnAuthRequiredOptions) => Promise<void>) => void;
     experimental_clearStorage: () => void;
-=======
->>>>>>> 66ff92d3
 }
 
 export const CrossmintRecoveryKeyContext = React.createContext<CrossmintRecoveryKeyContextState | null>(null);
@@ -68,11 +62,7 @@
     const {
         crossmint: { apiKey, jwt, appId },
     } = useCrossmint();
-<<<<<<< HEAD
     const { getOrCreateWallet, clearWallet } = useContext(BaseWalletContext);
-=======
-    const { getOrCreateWallet } = useContext(BaseWalletContext);
->>>>>>> 66ff92d3
 
     const webviewRef = useRef<WebView>(null);
     const webViewParentRef = useRef<WebViewParent<typeof signerOutboundEvents, typeof signerInboundEvents> | null>(
@@ -82,10 +72,7 @@
     const [email, setEmail] = useState<string | null>(null);
     const [experimental_needsAuth, setNeedsAuth] = useState(false);
     const needsAuthRef = useRef(experimental_needsAuth);
-<<<<<<< HEAD
     const hasClearedWalletRef = useRef(false);
-=======
->>>>>>> 66ff92d3
 
     const injectedGlobalsScript = useMemo(() => {
         if (appId != null) {
@@ -104,7 +91,6 @@
     }, []);
 
     useEffect(() => {
-<<<<<<< HEAD
         if (jwt == null && !hasClearedWalletRef.current) {
             setNeedsAuth(false);
             setEmail(null);
@@ -216,19 +202,6 @@
     const onAuthRequired = useCallback((handler: (opts: OnAuthRequiredOptions) => Promise<void>) => {
         authRequiredHandlerRef.current = handler;
     }, []);
-=======
-        if (jwt == null) {
-            setNeedsAuth(false);
-            setEmail(null);
-        } else if (isWebViewReady) {
-            checkSignerExists();
-        }
-    }, [jwt, isWebViewReady]);
-
-    useEffect(() => {
-        needsAuthRef.current = experimental_needsAuth;
-    }, [experimental_needsAuth]);
->>>>>>> 66ff92d3
 
     const handleAuthRequired = useCallback(async () => {
         if (!experimental_needsAuth) {
@@ -255,15 +228,7 @@
                 address,
                 signer: {
                     signMessage: async (message: Uint8Array): Promise<Uint8Array> => {
-<<<<<<< HEAD
                         await handleAuthRequired();
-=======
-                        if (experimental_needsAuth) {
-                            throw new Error(
-                                "Authentication required. Please complete the OTP verification process before signing."
-                            );
-                        }
->>>>>>> 66ff92d3
 
                         try {
                             const response = await parent.sendAction({
@@ -290,15 +255,7 @@
                         }
                     },
                     signTransaction: async (transaction: VersionedTransaction): Promise<VersionedTransaction> => {
-<<<<<<< HEAD
                         await handleAuthRequired();
-=======
-                        if (needsAuthRef.current) {
-                            throw new Error(
-                                "Authentication required. Please complete the OTP verification process before signing."
-                            );
-                        }
->>>>>>> 66ff92d3
 
                         try {
                             const messageData = transaction.message.serialize();
@@ -328,11 +285,7 @@
                 },
             };
         },
-<<<<<<< HEAD
         [jwt, apiKey, handleAuthRequired]
-=======
-        [jwt, apiKey, experimental_needsAuth]
->>>>>>> 66ff92d3
     );
 
     const checkSignerExists = useCallback(async () => {
@@ -355,11 +308,7 @@
                     authData: { jwt, apiKey },
                     data: { chainLayer: "solana" },
                 },
-<<<<<<< HEAD
                 options: defaultEventOptions,
-=======
-                options: { timeoutMs: 5000 },
->>>>>>> 66ff92d3
             });
 
             if (signerResponse?.status === "success" && signerResponse.publicKey) {
@@ -384,8 +333,6 @@
             } catch (e) {
                 console.error("[RN] handshakeWithChild error:", e);
                 setIsWebViewReady(false);
-<<<<<<< HEAD
-=======
             }
         }
     }, []);
@@ -447,54 +394,8 @@
                 );
                 setNeedsAuth(false);
                 return null;
->>>>>>> 66ff92d3
-            }
-        }
-    }, []);
-
-<<<<<<< HEAD
-    const handleMessage = useCallback((event: WebViewMessageEvent) => {
-        const parent = webViewParentRef.current;
-        if (parent == null) {
-            return;
-        }
-
-        try {
-            const messageData = JSON.parse(event.nativeEvent.data);
-            if (messageData && typeof messageData.type === "string" && messageData.type.startsWith("console.")) {
-                const consoleMethod = messageData.type.split(".")[1];
-                const args = (messageData.data || []).map((argStr: string) => {
-                    try {
-                        if (
-                            argStr === "[Function]" ||
-                            argStr === "[Circular Reference]" ||
-                            argStr === "[Unserializable Object]"
-                        ) {
-                            return argStr;
-                        }
-                        return JSON.parse(argStr);
-                    } catch (e) {
-                        return argStr;
-                    }
-                });
-
-                const prefix = `[WebView:${consoleMethod.toUpperCase()}]`;
-                switch (consoleMethod) {
-                    case "log":
-                        console.log(prefix, ...args);
-                        break;
-                    case "error":
-                        console.error(prefix, ...args);
-                        break;
-                    case "warn":
-                        console.warn(prefix, ...args);
-                        break;
-                    case "info":
-                        console.info(prefix, ...args);
-                        break;
-                    default:
-                        console.log(`[WebView Unknown:${consoleMethod}]`, ...args);
-=======
+            }
+
             setEmail(emailInput);
 
             const parent = webViewParentRef.current;
@@ -502,132 +403,6 @@
                 console.error("[createRecoveryKeySigner] WebView parent disappeared unexpectedly.");
                 setNeedsAuth(false);
                 return null;
-            }
-
-            try {
-                const baseUrl = validateApiKeyAndGetCrossmintBaseUrl(apiKey);
-                const response = await fetch(`${baseUrl}/api/unstable/wallets/ncs/irrelevant/public-key`, {
-                    method: "POST",
-                    headers: {
-                        "Content-Type": "application/json",
-                        Authorization: `Bearer ${jwt}`,
-                        "x-api-key": apiKey,
-                    },
-                    body: JSON.stringify({
-                        authId: `email:${emailInput}`,
-                        signingAlgorithm: "EDDSA_ED25519",
-                    }),
-                });
-
-                if (!response.ok) {
-                    const errorBody = await response.text();
-                    throw new Error(`Failed to fetch public key: ${response.status} ${errorBody}`);
-                }
-
-                const responseData = await response.json();
-                if (!responseData.publicKey) {
-                    throw new Error("Fetched data does not contain a public key.");
->>>>>>> 66ff92d3
-                }
-                return;
-            }
-        } catch (_) {}
-
-<<<<<<< HEAD
-        parent.handleMessage(event);
-    }, []);
-
-    const experimental_createRecoveryKeySigner = useCallback(
-        async (emailInput: string): Promise<RecoverySigner | null> => {
-            if (!isWebViewReady || jwt == null || apiKey == null) {
-                console.warn(
-                    "[createRecoveryKeySigner] Prerequisites not met (WebView ready, JWT, API Key). Cannot proceed."
-                );
-                setNeedsAuth(false);
-                return null;
-            }
-
-            setEmail(emailInput);
-=======
-                const base64PublicKey = responseData.publicKey;
-                const binaryData = Uint8Array.from(atob(base64PublicKey), (c) => c.charCodeAt(0));
-                const adminSignerAddress = bs58.encode(binaryData);
-
-                const fetchedSigner = buildRecoverySigner(adminSignerAddress);
-
-                await getOrCreateWallet({ type: "solana-smart-wallet", args: { adminSigner: fetchedSigner } });
-                setNeedsAuth(true);
-                return null;
-            } catch (error) {
-                console.error("[createRecoveryKeySigner] Error during public key fetch or processing:", error);
-                setNeedsAuth(true);
-                return null;
-            }
-        },
-        [isWebViewReady, jwt, apiKey, buildRecoverySigner, getOrCreateWallet]
-    );
-
-    const experimental_sendEmailWithOtp = useCallback(async (): Promise<void> => {
-        const parent = webViewParentRef.current;
-        if (parent == null || !isWebViewReady) {
-            throw new Error("[sendEmailWithOtp] WebViewParent not ready or handshake incomplete.");
-        }
-        if (jwt == null || apiKey == null) {
-            throw new Error("[sendEmailWithOtp] Missing authentication credentials (JWT or API Key).");
-        }
-        if (!experimental_needsAuth) {
-            throw new Error("OTP email request is not applicable in the current state.");
-        }
-
-        const authId = `email:${email}`;
-
-        try {
-            const response = await parent.sendAction({
-                event: "request:create-signer",
-                responseEvent: "response:create-signer",
-                data: {
-                    authData: { jwt, apiKey },
-                    data: { authId, chainLayer: "solana" },
-                },
-                options: defaultEventOptions,
-            });
-
-            if (response?.status === "success" && response.address) {
-                setNeedsAuth(false);
-                return;
-            }
-
-            if (response?.status === "error") {
-                console.error("[sendEmailWithOtp] Failed to send OTP:", response);
-                throw new Error(response.error || "Failed to initiate OTP process.");
-            }
-
-            console.log("[sendEmailWithOtp] OTP process likely initiated. Waiting for verification.");
-        } catch (err) {
-            console.error("[sendEmailWithOtp] Error sending create-signer request:", err);
-            throw err;
-        }
-    }, [isWebViewReady, jwt, apiKey, email, experimental_needsAuth, buildRecoverySigner, getOrCreateWallet]);
->>>>>>> 66ff92d3
-
-    const experimental_verifyOtp = useCallback(
-        async (encryptedOtp: string): Promise<RecoverySigner | undefined> => {
-            const parent = webViewParentRef.current;
-<<<<<<< HEAD
-            if (parent == null) {
-                console.error("[createRecoveryKeySigner] WebView parent disappeared unexpectedly.");
-                setNeedsAuth(false);
-                return null;
-=======
-            if (parent == null || !isWebViewReady) {
-                throw new Error("[verifyOtp] WebViewParent not ready or handshake incomplete.");
-            }
-            if (jwt == null || apiKey == null) {
-                throw new Error("[verifyOtp] Missing authentication credentials (JWT or API Key).");
-            }
-            if (!experimental_needsAuth) {
-                throw new Error("Not currently awaiting OTP validation.");
->>>>>>> 66ff92d3
             }
 
             try {
@@ -647,7 +422,6 @@
                     }),
                 });
 
-<<<<<<< HEAD
                 if (!response.ok) {
                     const errorBody = await response.text();
                     throw new Error(`Failed to fetch public key: ${response.status} ${errorBody}`);
@@ -674,26 +448,6 @@
             }
         },
         [isWebViewReady, jwt, apiKey, buildRecoverySigner, getOrCreateWallet]
-=======
-                if (response?.status === "success" && response.address) {
-                    console.log("[verifyOtp] OTP validation successful. Signer address:", response.address);
-                    setNeedsAuth(false);
-                    return;
-                } else {
-                    console.error("[verifyOtp] Failed to validate OTP:", response);
-                    setNeedsAuth(true);
-                    const errorMessage =
-                        response && response.status === "error" ? response.error : "Failed to validate encrypted OTP";
-                    throw new Error(errorMessage);
-                }
-            } catch (err) {
-                console.error("[verifyOtp] Error sending OTP validation request:", err);
-                setNeedsAuth(true);
-                throw err;
-            }
-        },
-        [isWebViewReady, jwt, apiKey, experimental_needsAuth]
->>>>>>> 66ff92d3
     );
 
     const clearStorage = useCallback(() => {
@@ -728,22 +482,16 @@
             experimental_createRecoveryKeySigner,
             experimental_sendEmailWithOtp,
             experimental_verifyOtp,
-<<<<<<< HEAD
             onAuthRequired,
             experimental_clearStorage: clearStorage,
-=======
->>>>>>> 66ff92d3
         }),
         [
             experimental_needsAuth,
             experimental_createRecoveryKeySigner,
             experimental_sendEmailWithOtp,
             experimental_verifyOtp,
-<<<<<<< HEAD
             onAuthRequired,
             clearStorage,
-=======
->>>>>>> 66ff92d3
         ]
     );
 
@@ -779,11 +527,11 @@
                         height: 1,
                     }}
                     javaScriptCanOpenWindowsAutomatically={false}
-                    // thirdPartyCookiesEnabled={false}
-                    // sharedCookiesEnabled={false}
-                    // incognito={false}
-                    // setSupportMultipleWindows={false}
-                    // originWhitelist={[DEFAULT_SECURE_ENDPOINT_URL]}
+                    thirdPartyCookiesEnabled={false}
+                    sharedCookiesEnabled={false}
+                    incognito={false}
+                    setSupportMultipleWindows={false}
+                    originWhitelist={[DEFAULT_SECURE_ENDPOINT_URL]}
                 />
             </View>
         </CrossmintRecoveryKeyContext.Provider>
