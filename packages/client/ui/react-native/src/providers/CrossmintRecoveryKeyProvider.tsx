import React, { type ReactNode, useCallback, useContext, useEffect, useRef, useState, useMemo } from "react";
import bs58 from "bs58";
import { PublicKey, type VersionedTransaction } from "@solana/web3.js";
import type { WebView, WebViewMessageEvent } from "react-native-webview";
import { RNWebView } from "@crossmint/client-sdk-rn-window";
import { WebViewParent } from "@crossmint/client-sdk-rn-window";
import { type Encoding, type KeyType, signerInboundEvents, signerOutboundEvents } from "@crossmint/client-signers";
import { useCrossmint } from "../hooks";
import { View } from "react-native";
import { validateApiKeyAndGetCrossmintBaseUrl } from "@crossmint/common-sdk-base";
import { WalletContext as BaseWalletContext } from "@crossmint/client-sdk-react-base";

export interface RecoverySigner {
    type: "solana-keypair";
    address: string;
    signer: {
        signMessage: (message: Uint8Array) => Promise<Uint8Array>;
        signTransaction: (transaction: VersionedTransaction) => Promise<VersionedTransaction>;
    };
}

export type OnAuthRequiredOptions = {
    sendEmailWithOtp: (email: string) => Promise<void>;
    verifyOtp: (otp: string) => Promise<RecoverySigner | undefined>;
};

export interface CrossmintRecoveryKeyContextState {
    experimental_needsAuth: boolean;
    experimental_createRecoveryKeySigner: (email: string) => Promise<RecoverySigner | null>;
    experimental_sendEmailWithOtp: (email: string) => Promise<void>;
    experimental_verifyOtp: (otp: string) => Promise<RecoverySigner | undefined>;
    onAuthRequired: (handler: (opts: OnAuthRequiredOptions) => Promise<void>) => void;
    experimental_clearStorage: () => void;
}

export const CrossmintRecoveryKeyContext = React.createContext<CrossmintRecoveryKeyContextState | null>(null);

export function useCrossmintRecoveryKey() {
    const context = useContext(CrossmintRecoveryKeyContext);
    if (context == null) {
        throw new Error("useCrossmintRecoveryKey must be used within a CrossmintRecoveryKeyProvider");
    }
    return context;
}

export interface CrossmintRecoveryKeyProviderProps {
    children: ReactNode;
    experimental_secureEndpointUrl?: string;
}

const defaultEventOptions = {
    timeoutMs: 10_000,
    intervalMs: 5_000,
};

const DEFAULT_SECURE_ENDPOINT_URL = "https://crossmint-signer-frames.onrender.com";

export function CrossmintRecoveryKeyProvider({
    children,
    experimental_secureEndpointUrl = DEFAULT_SECURE_ENDPOINT_URL,
}: CrossmintRecoveryKeyProviderProps) {
    const {
        crossmint: { apiKey, jwt, appId },
    } = useCrossmint();
    const { getOrCreateWallet, clearWallet } = useContext(BaseWalletContext);

    const webviewRef = useRef<WebView>(null);
    const webViewParentRef = useRef<WebViewParent<typeof signerOutboundEvents, typeof signerInboundEvents> | null>(
        null
    );
    const [isWebViewReady, setIsWebViewReady] = useState(false);
    const [email, setEmail] = useState<string | null>(null);
    const [experimental_needsAuth, setNeedsAuth] = useState(false);
    const hasClearedWalletRef = useRef(false);
    const needsAuthRef = useRef(false);

    // Add a promise that will be resolved when auth is complete
    const authPromiseRef = useRef<{
        resolve: () => void;
        reject: (error: Error) => void;
        promise: Promise<void>;
    } | null>(null);

    const injectedGlobalsScript = useMemo(() => {
        if (appId != null) {
            return `window.crossmintAppId = '${appId}';`;
        }
        return "";
    }, [appId]);

    useEffect(() => {
        if (webviewRef.current != null && webViewParentRef.current == null) {
            webViewParentRef.current = new WebViewParent(webviewRef, {
                incomingEvents: signerOutboundEvents,
                outgoingEvents: signerInboundEvents,
            });
        }
    }, []);

    useEffect(() => {
        if (jwt == null && !hasClearedWalletRef.current) {
            setNeedsAuth(false);
            setEmail(null);
            clearWallet();
            hasClearedWalletRef.current = true;
        } else if (jwt != null) {
            hasClearedWalletRef.current = false;
            if (isWebViewReady) {
                checkSignerExists();
            }
        }
    }, [jwt, isWebViewReady]);

    useEffect(() => {
        needsAuthRef.current = experimental_needsAuth;
    }, [experimental_needsAuth]);

    const handleAuthRequired = useCallback(async () => {
        console.log("handleAuthRequired needsAuth", needsAuthRef.current);
        if (!needsAuthRef.current) {
            return;
        }

        let resolvePromise: () => void;
        let rejectPromise: (error: Error) => void;

        const promise = new Promise<void>((resolve, reject) => {
            resolvePromise = resolve;
            rejectPromise = reject;
        });

        authPromiseRef.current = {
            promise,
            resolve: resolvePromise!,
            reject: rejectPromise!,
        };

        try {
            console.log("Waiting for auth promise");
            await authPromiseRef.current.promise;
            console.log("Auth promise resolved");
        } catch (error) {
            throw error;
        }
    }, []);

    const experimental_sendEmailWithOtp = useCallback(
        async (emailInput: string): Promise<void> => {
            const parent = webViewParentRef.current;
            if (parent == null || !isWebViewReady) {
                throw new Error("[sendEmailWithOtp] WebViewParent not ready or handshake incomplete.");
            }
            if (jwt == null || apiKey == null) {
                throw new Error("[sendEmailWithOtp] Missing authentication credentials (JWT or API Key).");
            }
            if (!experimental_needsAuth) {
                throw new Error("OTP email request is not applicable in the current state.");
            }

            setEmail(emailInput);
            const authId = `email:${emailInput}`;

            try {
                const response = await parent.sendAction({
                    event: "request:create-signer",
                    responseEvent: "response:create-signer",
                    data: {
                        authData: { jwt, apiKey },
                        data: { authId, keyType: "ed25519" },
                    },
                    options: defaultEventOptions,
                });

                if (response?.status === "success" && response.publicKey) {
                    setNeedsAuth(false);
                    return;
                }

                if (response?.status === "error") {
                    console.error("[sendEmailWithOtp] Failed to send OTP:", response);
                    throw new Error(response.error || "Failed to initiate OTP process.");
                }

                console.log("[sendEmailWithOtp] OTP process likely initiated. Waiting for verification.");
            } catch (err) {
                console.error("[sendEmailWithOtp] Error sending create-signer request:", err);
                authPromiseRef.current?.reject(err as Error);
                throw err;
            }
        },
        [isWebViewReady, jwt, apiKey, experimental_needsAuth]
    );

    const experimental_verifyOtp = useCallback(
        async (encryptedOtp: string): Promise<RecoverySigner | undefined> => {
            const parent = webViewParentRef.current;
            if (parent == null || !isWebViewReady) {
                throw new Error("[verifyOtp] WebViewParent not ready or handshake incomplete.");
            }
            if (jwt == null || apiKey == null) {
                throw new Error("[verifyOtp] Missing authentication credentials (JWT or API Key).");
            }
            if (!experimental_needsAuth) {
                throw new Error("Not currently awaiting OTP validation.");
            }

            try {
                const response = await parent.sendAction({
                    event: "request:send-otp",
                    responseEvent: "response:send-otp",
                    data: {
                        authData: { jwt, apiKey },
                        data: { keyType: "ed25519", encryptedOtp },
                    },
                    options: defaultEventOptions,
                });

                if (response?.status === "success" && response.publicKey) {
                    console.log("[verifyOtp] OTP validation successful. Signer address:", response.publicKey);
                    setNeedsAuth(false);
                    // Resolve the auth promise since verification was successful
                    authPromiseRef.current?.resolve();
                    return;
                } else {
                    console.error("[verifyOtp] Failed to validate OTP:", response);
                    setNeedsAuth(true);
                    const errorMessage =
                        response && response.status === "error" ? response.error : "Failed to validate encrypted OTP";
                    // Reject the auth promise since verification failed
                    authPromiseRef.current?.reject(new Error(errorMessage));
                    throw new Error(errorMessage);
                }
            } catch (err) {
                console.error("[verifyOtp] Error sending OTP validation request:", err);
                setNeedsAuth(true);
                // Reject the auth promise since verification failed
                authPromiseRef.current?.reject(err as Error);
                throw err;
            }
        },
        [isWebViewReady, jwt, apiKey, experimental_needsAuth]
    );

    const authRequiredHandlerRef = useRef<((opts: OnAuthRequiredOptions) => Promise<void>) | null>(null);
    const onAuthRequired = useCallback((handler: (opts: OnAuthRequiredOptions) => Promise<void>) => {
        authRequiredHandlerRef.current = handler;
    }, []);

    const assertCorrectPublicKey = (publicKey: {
        bytes: string;
        encoding: Encoding;
        keyType: KeyType;
    }) => {
        if (publicKey.encoding !== "base58" || publicKey.keyType !== "ed25519") {
            throw new Error("Unsupported key type and encoding: " + publicKey.keyType + " " + publicKey.encoding);
        }
    };

    const buildRecoverySigner = useCallback(
        (address: string): RecoverySigner => {
            const parent = webViewParentRef.current;
            if (parent == null || jwt == null || apiKey == null) {
                throw new Error("Cannot build signer: Missing prerequisites (parent, jwt, apiKey).");
            }

            return {
                type: "solana-keypair",
                address,
                signer: {
                    signMessage: async (message: Uint8Array): Promise<Uint8Array> => {
                        await handleAuthRequired();

                        try {
                            const response = await parent.sendAction({
                                event: "request:sign",
                                responseEvent: "response:sign",
                                data: {
                                    authData: { jwt, apiKey },
                                    data: {
                                        bytes: bs58.encode(message),
                                        keyType: "ed25519",
                                        encoding: "base58",
                                    },
                                },
                                options: defaultEventOptions,
                            });
                            if (response == null || response.status === "error" || response.signature == null) {
                                console.error("Failed signMessage response:", response);
                                throw new Error("Failed to sign message");
                            }
                            if (response.signature.encoding === "base58" && response.signature.bytes) {
                                return bs58.decode(response.signature.bytes);
                            } else {
                                throw new Error("Unsupported encoding: " + response.signature.encoding);
                            }
                        } catch (err) {
                            console.error("Error during signMessage:", err);
                            throw err;
                        }
                    },
                    signTransaction: async (transaction: VersionedTransaction): Promise<VersionedTransaction> => {
                        await handleAuthRequired();

                        try {
                            const messageData = transaction.message.serialize();
                            const response = await parent.sendAction({
                                event: "request:sign",
                                responseEvent: "response:sign",
                                data: {
                                    authData: { jwt, apiKey },
                                    data: {
                                        bytes: bs58.encode(messageData),
                                        keyType: "ed25519",
                                        encoding: "base58",
                                    },
                                },
                                options: defaultEventOptions,
                            });
                            if (response == null || response.status === "error" || response.signature == null) {
                                throw new Error("Failed to sign transaction: No signature returned");
                            }
                            if (response.signature.encoding === "base58" && response.signature.bytes) {
                                transaction.addSignature(new PublicKey(address), bs58.decode(response.signature.bytes));
                            } else {
                                throw new Error("Unsupported encoding: " + response.signature.encoding);
                            }
                            return transaction;
                        } catch (err) {
                            console.error("Error during signTransaction:", err);
                            throw err;
                        }
                    },
                },
            };
        },
        [jwt, apiKey, handleAuthRequired]
    );

    const checkSignerExists = useCallback(async () => {
        const parent = webViewParentRef.current;
        if (parent == null || !isWebViewReady || jwt == null || apiKey == null) {
            console.warn("[checkSignerExists] Prerequisites not met (WebView, JWT, API Key). Status:", {
                isWebViewReady,
                hasJwt: jwt != null,
                hasApiKey: apiKey != null,
            });
            setNeedsAuth(false);
            return;
        }

        try {
            const signerResponse = await parent.sendAction({
                event: "request:get-public-key",
                responseEvent: "response:get-public-key",
                data: {
                    authData: { jwt, apiKey },
                    data: { keyType: "ed25519" },
                },
                options: defaultEventOptions,
            });
            if (signerResponse?.status === "success" && signerResponse.publicKey) {
                assertCorrectPublicKey(signerResponse.publicKey);
                const existingSigner = buildRecoverySigner(signerResponse.publicKey.bytes);
                setNeedsAuth(false);
                await getOrCreateWallet({
                    type: "solana-smart-wallet",
                    args: { adminSigner: existingSigner },
                });
            } else {
                console.log("checkSignerExists needsAuth true", experimental_needsAuth);
                setNeedsAuth(true);
            }
        } catch (error) {
            console.error("[checkSignerExists] Error checking for signer:", error);
            setNeedsAuth(true);
        }
    }, [isWebViewReady, jwt, apiKey, buildRecoverySigner, getOrCreateWallet]);

    const onWebViewLoad = useCallback(async () => {
        const parent = webViewParentRef.current;
        if (parent != null) {
            try {
                await parent.handshakeWithChild();
                setIsWebViewReady(true);
            } catch (e) {
                console.error("[RN] handshakeWithChild error:", e);
                setIsWebViewReady(false);
            }
        }
    }, []);

    const handleMessage = useCallback((event: WebViewMessageEvent) => {
        const parent = webViewParentRef.current;
        if (parent == null) {
            return;
        }

        try {
            const messageData = JSON.parse(event.nativeEvent.data);
            if (messageData && typeof messageData.type === "string" && messageData.type.startsWith("console.")) {
                const consoleMethod = messageData.type.split(".")[1];
                const args = (messageData.data || []).map((argStr: string) => {
                    try {
                        if (
                            argStr === "[Function]" ||
                            argStr === "[Circular Reference]" ||
                            argStr === "[Unserializable Object]"
                        ) {
                            return argStr;
                        }
                        return JSON.parse(argStr);
                    } catch (e) {
                        return argStr;
                    }
                });

                const prefix = `[WebView:${consoleMethod.toUpperCase()}]`;
                switch (consoleMethod) {
                    case "log":
                        console.log(prefix, ...args);
                        break;
                    case "error":
                        console.error(prefix, ...args);
                        break;
                    case "warn":
                        console.warn(prefix, ...args);
                        break;
                    case "info":
                        console.info(prefix, ...args);
                        break;
                    default:
                        console.log(`[WebView Unknown:${consoleMethod}]`, ...args);
                }
                return;
            }
        } catch (_) {}

        parent.handleMessage(event);
    }, []);

    const experimental_createRecoveryKeySigner = useCallback(
        async (emailInput: string): Promise<RecoverySigner | null> => {
            if (jwt == null || apiKey == null || appId == null) {
                console.warn(
                    "[createRecoveryKeySigner] Prerequisites not met (WebView ready, JWT, API Key, App ID). Cannot proceed."
                );
                setNeedsAuth(false);
                return null;
            }

            setEmail(emailInput);

            const parent = webViewParentRef.current;
            if (parent == null) {
                console.error("[createRecoveryKeySigner] WebView parent disappeared unexpectedly.");
                setNeedsAuth(false);
                return null;
            }

            try {
                const baseUrl = validateApiKeyAndGetCrossmintBaseUrl(apiKey);

                const response = await fetch(`${baseUrl}api/unstable/wallets/ncs/irrelevant/public-key`, {
                    method: "POST",
                    headers: {
                        "Content-Type": "application/json",
                        Authorization: `Bearer ${jwt}`,
                        "x-api-key": apiKey,
                        "x-app-identifier": appId,
                    },
                    body: JSON.stringify({
                        authId: `email:${emailInput}`,
                        signingAlgorithm: "EDDSA_ED25519",
                    }),
                });

                if (!response.ok) {
                    const errorBody = await response.text();
                    throw new Error(`Failed to fetch public key: ${response.status} ${errorBody}`);
                }

                const responseData = await response.json();
                if (!responseData.publicKey) {
                    throw new Error("Fetched data does not contain a public key.");
                }

                const base64PublicKey = responseData.publicKey;
                const binaryData = Uint8Array.from(atob(base64PublicKey), (c) => c.charCodeAt(0));
                const adminSignerAddress = bs58.encode(binaryData);

                const fetchedSigner = buildRecoverySigner(adminSignerAddress);

<<<<<<< HEAD
                await getOrCreateWallet({ type: "solana-smart-wallet", args: { adminSigner: fetchedSigner } });
=======
                await getOrCreateWallet({
                    type: "solana-smart-wallet",
                    args: { adminSigner: fetchedSigner },
                });
                console.log("createRecoveryKeySigner needsAuth true", experimental_needsAuth);
>>>>>>> fb38ded9
                setNeedsAuth(true);
                return null;
            } catch (error) {
                console.error("[createRecoveryKeySigner] Error during public key fetch or processing:", error);
                setNeedsAuth(true);
                return null;
            }
        },
        [jwt, apiKey, appId, buildRecoverySigner, getOrCreateWallet]
    );

    const clearStorage = useCallback(() => {
        if (webviewRef.current == null) {
            return;
        }

        const clearStorageScript = `
            try {
                localStorage.clear();
                sessionStorage.clear();
                const cookies = document.cookie.split(';');
                for (let i = 0; i < cookies.length; i++) {
                    const cookie = cookies[i];
                    const eqPos = cookie.indexOf('=');
                    const name = eqPos > -1 ? cookie.substr(0, eqPos) : cookie;
                    document.cookie = name + '=;expires=Thu, 01 Jan 1970 00:00:00 GMT;path=/';
                }
                indexedDB.deleteDatabase('crossmint');
                indexedDB.deleteDatabase('crossmint-signer');
            } catch (error) {
                console.error('Error clearing storage:', error);
            }
        `;

        webviewRef.current.injectJavaScript(clearStorageScript);
    }, []);

    const contextValue = useMemo(
        () => ({
            experimental_needsAuth,
            experimental_createRecoveryKeySigner,
            experimental_sendEmailWithOtp,
            experimental_verifyOtp,
            onAuthRequired,
            experimental_clearStorage: clearStorage,
        }),
        [
            experimental_needsAuth,
            experimental_createRecoveryKeySigner,
            experimental_sendEmailWithOtp,
            experimental_verifyOtp,
            onAuthRequired,
            clearStorage,
        ]
    );

    return (
        <CrossmintRecoveryKeyContext.Provider value={contextValue}>
            {children}
            <View
                style={{
                    position: "absolute",
                    width: 0,
                    height: 0,
                    overflow: "hidden",
                }}
            >
                <RNWebView
                    ref={webviewRef}
                    source={{ uri: experimental_secureEndpointUrl }}
                    injectedGlobals={injectedGlobalsScript}
                    onLoadEnd={onWebViewLoad}
                    onMessage={handleMessage}
                    onError={(syntheticEvent) => {
                        console.error("WebView onError:", syntheticEvent.nativeEvent);
                        setIsWebViewReady(false);
                        setNeedsAuth(false);
                    }}
                    onHttpError={(syntheticEvent) => {
                        console.error("WebView onHttpError:", syntheticEvent.nativeEvent);
                        setIsWebViewReady(false);
                        setNeedsAuth(false);
                    }}
                    style={{
                        width: 1,
                        height: 1,
                    }}
                    javaScriptCanOpenWindowsAutomatically={false}
                    thirdPartyCookiesEnabled={false}
                    sharedCookiesEnabled={false}
                    incognito={false}
                    setSupportMultipleWindows={false}
                    originWhitelist={[DEFAULT_SECURE_ENDPOINT_URL]}
                />
            </View>
        </CrossmintRecoveryKeyContext.Provider>
    );
}<|MERGE_RESOLUTION|>--- conflicted
+++ resolved
@@ -490,15 +490,10 @@
 
                 const fetchedSigner = buildRecoverySigner(adminSignerAddress);
 
-<<<<<<< HEAD
-                await getOrCreateWallet({ type: "solana-smart-wallet", args: { adminSigner: fetchedSigner } });
-=======
                 await getOrCreateWallet({
                     type: "solana-smart-wallet",
                     args: { adminSigner: fetchedSigner },
                 });
-                console.log("createRecoveryKeySigner needsAuth true", experimental_needsAuth);
->>>>>>> fb38ded9
                 setNeedsAuth(true);
                 return null;
             } catch (error) {
