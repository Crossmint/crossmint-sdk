--- conflicted
+++ resolved
@@ -4,17 +4,12 @@
 import type { WebView, WebViewMessageEvent } from "react-native-webview";
 import { RNWebView } from "@crossmint/client-sdk-rn-window";
 import { WebViewParent } from "@crossmint/client-sdk-rn-window";
-<<<<<<< HEAD
-import { signerInboundEvents, signerOutboundEvents } from "@crossmint/client-signers";
-=======
 import { type Encoding, type KeyType, signerInboundEvents, signerOutboundEvents } from "@crossmint/client-signers";
 import { useCrossmint } from "../hooks";
->>>>>>> a9cd4856
 import { View } from "react-native";
 import { validateApiKeyAndGetCrossmintBaseUrl } from "@crossmint/common-sdk-base";
 import { WalletContext as BaseWalletContext } from "@crossmint/client-sdk-react-base";
 import type { SolanaExternalWalletSignerConfig } from "@crossmint/wallets-sdk";
-import { useCrossmint } from "../hooks";
 
 export interface RecoverySigner {
     type: "external-wallet";
@@ -378,13 +373,8 @@
                 const existingSigner = buildRecoverySigner(publicKey.bytes);
                 setNeedsAuth(false);
                 await getOrCreateWallet({
-<<<<<<< HEAD
                     chain: "solana",
                     signer: existingSigner as unknown as SolanaExternalWalletSignerConfig,
-=======
-                    type: "solana-smart-wallet",
-                    args: { adminSigner: existingSigner },
->>>>>>> a9cd4856
                 });
             } else {
                 console.log("checkSignerExists needsAuth true", experimental_needsAuth);
@@ -515,16 +505,9 @@
                 const fetchedSigner = buildRecoverySigner(adminSignerAddress);
 
                 await getOrCreateWallet({
-<<<<<<< HEAD
                     chain: "solana",
                     signer: fetchedSigner as unknown as SolanaExternalWalletSignerConfig,
                 });
-                console.log("createRecoveryKeySigner needsAuth true", experimental_needsAuth);
-=======
-                    type: "solana-smart-wallet",
-                    args: { adminSigner: fetchedSigner },
-                });
->>>>>>> a9cd4856
                 setNeedsAuth(true);
                 return null;
             } catch (error) {
