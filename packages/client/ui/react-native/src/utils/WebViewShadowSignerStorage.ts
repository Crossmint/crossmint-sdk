--- conflicted
+++ resolved
@@ -3,7 +3,6 @@
 import type { RefObject } from "react";
 import type { WebView } from "react-native-webview";
 import * as SecureStore from "expo-secure-store";
-import { Buffer } from "buffer/";
 
 export class WebViewShadowSignerStorage implements ShadowSignerStorage {
     private readonly SHADOW_SIGNER_STORAGE_KEY = "crossmint_shadow_signer";
@@ -79,6 +78,7 @@
         if (this.sendCommandViaHash == null) {
             throw new Error("Shadow signer command channel not initialized");
         }
+        const send = this.sendCommandViaHash;
 
         const id = `shadow_${Date.now()}_${Math.random().toString(36).slice(2)}`;
 
@@ -93,7 +93,7 @@
             const payload = { id, operation, params };
             const b64 = btoa(JSON.stringify(payload));
             const hash = `#cmShadow=${encodeURIComponent(b64)}`;
-            this.sendCommandViaHash!(hash);
+            send(hash);
         });
     }
 
@@ -132,14 +132,8 @@
         }
     }
 
-<<<<<<< HEAD
     async keyGenerator(chain: string): Promise<string> {
         return await this.generateKeyInWebView(chain);
-=======
-    async keyGenerator(): Promise<string> {
-        const publicKeyBytes = await this.generateKeyInWebView();
-        return Buffer.from(publicKeyBytes).toString("base64");
->>>>>>> 6b6d371d
     }
 
     async sign(publicKeyBase64: string, data: Uint8Array): Promise<Uint8Array> {
