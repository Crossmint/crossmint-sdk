import { createContext, type ReactNode, useCallback, useEffect, useMemo, useState } from "react";
import {
    type Chain,
    CrossmintWallets,
    type EmailSignerConfig,
    type SignerConfigForChain,
    type Wallet,
    type WalletArgsFor,
    type WalletCreateArgs,
    type PhoneSignerConfig,
} from "@crossmint/wallets-sdk";
import type { HandshakeParent } from "@crossmint/client-sdk-window";
import type { signerInboundEvents, signerOutboundEvents } from "@crossmint/client-signers";
import { useCrossmint } from "@/hooks";
import type { CreateOnLogin } from "@/types";
import cloneDeep from "lodash.clonedeep";

export type CrossmintWalletBaseContext = {
    wallet: Wallet<Chain> | undefined;
    status: "not-loaded" | "in-progress" | "loaded" | "error";
    getOrCreateWallet: <C extends Chain>(props: WalletCreateArgs<C>) => Promise<Wallet<Chain> | undefined>;
    getWallet: <C extends Chain>(
        props: Pick<WalletArgsFor<C>, "chain" | "signer">
    ) => Promise<Wallet<Chain> | undefined>;
    onAuthRequired?: EmailSignerConfig["onAuthRequired"] | PhoneSignerConfig["onAuthRequired"];
    clientTEEConnection?: () => HandshakeParent<typeof signerOutboundEvents, typeof signerInboundEvents>;
};

export const CrossmintWalletBaseContext = createContext<CrossmintWalletBaseContext>({
    wallet: undefined,
    status: "not-loaded",
    getOrCreateWallet: () => Promise.resolve(undefined),
    getWallet: () => Promise.resolve(undefined),
    onAuthRequired: undefined,
    clientTEEConnection: undefined,
});

export interface CrossmintWalletBaseProviderProps {
    children: ReactNode;
    createOnLogin?: CreateOnLogin;
    callbacks?: {
        onWalletCreationStart?: () => Promise<void>;
        onTransactionStart?: () => Promise<void>;
    };
    onAuthRequired?: EmailSignerConfig["onAuthRequired"] | PhoneSignerConfig["onAuthRequired"];
    clientTEEConnection?: () => HandshakeParent<typeof signerOutboundEvents, typeof signerInboundEvents>;
    initializeWebView?: () => Promise<void>;
}

export function CrossmintWalletBaseProvider({
    children,
    createOnLogin,
    callbacks,
    onAuthRequired,
    clientTEEConnection,
    initializeWebView,
}: CrossmintWalletBaseProviderProps) {
    const { crossmint, experimental_customAuth } = useCrossmint(
        "CrossmintWalletBaseProvider must be used within CrossmintProvider"
    );
    const [wallet, setWallet] = useState<Wallet<Chain> | undefined>(undefined);
    const [walletStatus, setWalletStatus] = useState<"not-loaded" | "in-progress" | "loaded" | "error">("not-loaded");

    const resolveSignerConfig = useCallback(
        <C extends Chain>(signer: SignerConfigForChain<C>): SignerConfigForChain<C> => {
            if (signer.type === "email") {
                const email = signer.email ?? experimental_customAuth?.email;
                const _onAuthRequired = signer.onAuthRequired ?? onAuthRequired;

                if (email == null) {
                    throw new Error(
                        "Email not found in experimental_customAuth or signer. Please set email in experimental_customAuth or signer."
                    );
                }
                return {
                    ...signer,
                    email,
                    onAuthRequired: _onAuthRequired,
                };
            }

            if (signer.type === "phone") {
                const phone = signer.phone ?? experimental_customAuth?.phone;
                const _onAuthRequired = signer.onAuthRequired ?? onAuthRequired;

                if (phone == null) {
                    throw new Error("Phone not found in signer. Please set phone in signer.");
                }
                return {
                    ...signer,
                    phone,
                    onAuthRequired: _onAuthRequired,
                };
            }

            if (signer.type === "external-wallet") {
                const resolvedSigner = signer.address != null ? signer : experimental_customAuth?.externalWalletSigner;

                if (resolvedSigner == null) {
                    throw new Error(
                        "External wallet config not found in experimental_customAuth or signer. Please set it in experimental_customAuth or signer."
                    );
                }
                return resolvedSigner as SignerConfigForChain<C>;
            }

            return signer as SignerConfigForChain<C>;
        },
        [experimental_customAuth, onAuthRequired]
    );

    const initializeWebViewIfNeeded = useCallback(
        async (signer: SignerConfigForChain<Chain>) => {
            if (signer.type === "email" || signer.type === "phone") {
                await initializeWebView?.();
            }
        },
        [initializeWebView]
    );

    const getOrCreateWallet = useCallback(
<<<<<<< HEAD
        async <C extends Chain>(args: WalletCreateArgs<C>) => {
=======
        async <C extends Chain>(_args: WalletArgsFor<C>) => {
            // Deep clone the args object to avoid mutating the original object
            const args = cloneDeep(_args);
>>>>>>> a2c15a8c
            if (experimental_customAuth?.jwt == null || walletStatus === "in-progress") {
                return undefined;
            }
            if (wallet != null) {
                return wallet;
            }

            try {
                setWalletStatus("in-progress");
                const wallets = CrossmintWallets.from(crossmint);

                const _onWalletCreationStart = args.options?.experimental_callbacks?.onWalletCreationStart;
                const _onTransactionStart = args.options?.experimental_callbacks?.onTransactionStart;

                const resolvedSigner = resolveSignerConfig(args.signer) as SignerConfigForChain<C>;

                await initializeWebViewIfNeeded(resolvedSigner);

                const wallet = await wallets.getOrCreateWallet<C>({
                    chain: args.chain,
                    signer: resolvedSigner,
                    owner: args.owner,
                    plugins: args.plugins,
                    onCreateConfig: args.onCreateConfig,
                    options: {
                        clientTEEConnection: clientTEEConnection?.(),
                        experimental_callbacks: {
                            onWalletCreationStart: _onWalletCreationStart ?? callbacks?.onWalletCreationStart,
                            onTransactionStart: _onTransactionStart ?? callbacks?.onTransactionStart,
                        },
                    },
                });
                setWallet(wallet);
                setWalletStatus("loaded");
                return wallet;
            } catch (error) {
                console.error("Failed to create wallet:", error);
                setWallet(undefined);
                setWalletStatus("error");
                return undefined;
            }
        },
        [
            crossmint,
            experimental_customAuth,
            walletStatus,
            wallet,
            resolveSignerConfig,
            initializeWebViewIfNeeded,
            clientTEEConnection,
            callbacks,
        ]
    );

    const getWallet = useCallback(
        async <C extends Chain>(args: Pick<WalletArgsFor<C>, "chain" | "signer">) => {
            if (experimental_customAuth?.jwt == null) {
                return undefined;
            }

            try {
                const wallets = CrossmintWallets.from(crossmint);

                const resolvedSigner = resolveSignerConfig(args.signer) as SignerConfigForChain<C>;

                await initializeWebViewIfNeeded(resolvedSigner);

                const wallet = await wallets.getWallet<C>({
                    chain: args.chain,
                    signer: resolvedSigner,
                    options: {
                        clientTEEConnection: clientTEEConnection?.(),
                        experimental_callbacks: callbacks,
                    },
                });
                return wallet;
            } catch (error) {
                console.error("Failed to get wallet:", error);
                return undefined;
            }
        },
        [
            crossmint,
            experimental_customAuth,
            resolveSignerConfig,
            initializeWebViewIfNeeded,
            clientTEEConnection,
            callbacks,
        ]
    );

    useEffect(() => {
        if (createOnLogin != null) {
            if (
                (createOnLogin.signer.type === "email" && experimental_customAuth?.email == null) ||
                (createOnLogin.signer.type === "external-wallet" &&
                    experimental_customAuth?.externalWalletSigner == null &&
                    createOnLogin.signer.address == null)
            ) {
                return;
            }

            getOrCreateWallet(createOnLogin);
        }
    }, [
        createOnLogin,
        getOrCreateWallet,
        experimental_customAuth?.email,
        experimental_customAuth?.externalWalletSigner,
    ]);

    useEffect(() => {
        if (experimental_customAuth?.jwt == null && walletStatus !== "not-loaded") {
            setWalletStatus("not-loaded");
            setWallet(undefined);
        }
    }, [experimental_customAuth?.jwt, walletStatus]);

    const contextValue = useMemo(
        () => ({
            wallet,
            status: walletStatus,
            getOrCreateWallet,
            getWallet,
            onAuthRequired,
            clientTEEConnection,
        }),
        [getOrCreateWallet, getWallet, wallet, walletStatus, onAuthRequired, clientTEEConnection]
    );

    return <CrossmintWalletBaseContext.Provider value={contextValue}>{children}</CrossmintWalletBaseContext.Provider>;
}<|MERGE_RESOLUTION|>--- conflicted
+++ resolved
@@ -119,13 +119,9 @@
     );
 
     const getOrCreateWallet = useCallback(
-<<<<<<< HEAD
-        async <C extends Chain>(args: WalletCreateArgs<C>) => {
-=======
         async <C extends Chain>(_args: WalletArgsFor<C>) => {
             // Deep clone the args object to avoid mutating the original object
             const args = cloneDeep(_args);
->>>>>>> a2c15a8c
             if (experimental_customAuth?.jwt == null || walletStatus === "in-progress") {
                 return undefined;
             }
