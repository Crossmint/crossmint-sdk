--- conflicted
+++ resolved
@@ -36,12 +36,8 @@
     apiKey: string;
     baseUrl: string;
 }) {
-<<<<<<< HEAD
     console.log("Attempting to render auth modal");
-    const iframeSrc = `${baseUrl}/sdk/auth/frame?api_key=${apiKey}`;
-=======
     const iframeSrc = `${baseUrl}/sdk/auth/frame?apiKey=${apiKey}`;
->>>>>>> 8a44afbf
     const iframeRef = useRef<HTMLIFrameElement | null>(null);
     const [iframe, setIframe] = useState<IFrameWindow<
         IncomingModalIframeEventsType,
