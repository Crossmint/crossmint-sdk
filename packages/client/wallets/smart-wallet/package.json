{
    "name": "@crossmint/client-sdk-smart-wallet",
    "version": "0.1.0",
    "repository": "https://github.com/Crossmint/crossmint-sdk",
    "license": "Apache-2.0",
    "author": "Paella Labs Inc",
    "sideEffects": false,
    "type": "module",
    "exports": {
        "import": "./dist/index.js",
        "require": "./dist/index.cjs"
    },
    "main": "./dist/index.cjs",
    "module": "./dist/index.js",
    "types": "./dist/index.d.ts",
    "files": [
        "dist",
        "src",
        "LICENSE"
    ],
    "scripts": {
        "build": "tsup src/index.ts --clean --format esm,cjs --outDir ./dist --minify --dts --sourcemap",
        "build-no-minify": "tsup src/index.ts --clean --format esm,cjs --outDir ./dist --dts --sourcemap",
        "dev": "tsup src/index.ts --clean --format esm,cjs --outDir ./dist --dts --sourcemap --watch",
        "link:common-sdk-base": "yalc add @crossmint/common-sdk-base && yalc link @crossmint/common-sdk-base && pnpm i && pnpm build && yalc push",
        "test": "cross-env NODE_ENV=test jest",
        "test-coverage": "cross-env NODE_ENV=test jest --coverage",
        "unlink:common-sdk-base": "yalc remove @crossmint/common-sdk-base && pnpm i"
    },
    "dependencies": {
        "@crossmint/common-sdk-base": "0.0.13",
        "@datadog/browser-logs": "4.42.2",
<<<<<<< HEAD
        "@simplewebauthn/browser": "10.0.0",
        "@web3auth/base": "7.3.2",
        "@web3auth/ethereum-provider": "7.3.2",
        "@web3auth/single-factor-auth": "7.3.0",
=======
>>>>>>> bdfd2cfd
        "@zerodev/ecdsa-validator": "5.3.1",
        "@zerodev/passkey-validator": "5.3.5",
        "@zerodev/sdk": "5.3.3",
        "@zerodev/webauthn-key": "5.3.1",
        "permissionless": "0.1.36",
        "uuid": "10.0.0",
        "viem": "2.17.5"
    },
    "devDependencies": {
        "@playwright/test": "^1.41.2",
        "@types/node": "20.12.7",
        "@types/uuid": "10.0.0"
    }
}<|MERGE_RESOLUTION|>--- conflicted
+++ resolved
@@ -30,13 +30,7 @@
     "dependencies": {
         "@crossmint/common-sdk-base": "0.0.13",
         "@datadog/browser-logs": "4.42.2",
-<<<<<<< HEAD
         "@simplewebauthn/browser": "10.0.0",
-        "@web3auth/base": "7.3.2",
-        "@web3auth/ethereum-provider": "7.3.2",
-        "@web3auth/single-factor-auth": "7.3.0",
-=======
->>>>>>> bdfd2cfd
         "@zerodev/ecdsa-validator": "5.3.1",
         "@zerodev/passkey-validator": "5.3.5",
         "@zerodev/sdk": "5.3.3",
