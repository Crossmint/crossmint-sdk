import { PasskeySignerData, StoreSmartWalletParams } from "@/types/API";
import type { UserParams } from "@/types/Config";
<<<<<<< HEAD
=======
import { CrossmintServiceError, SmartWalletSDKError } from "@/types/Error";
>>>>>>> 12d1bf6e

import type { EVMBlockchainIncludingTestnet } from "@crossmint/common-sdk-base";

import { CrossmintServiceError } from "../error";
import { BaseCrossmintService } from "./BaseCrossmintService";

export { EVMBlockchainIncludingTestnet } from "@crossmint/common-sdk-base";

export class CrossmintWalletService extends BaseCrossmintService {
    async storeSmartWallet(user: UserParams, input: StoreSmartWalletParams) {
        return this.fetchCrossmintAPI(
            "sdk/smart-wallet",
            { method: "POST", body: JSON.stringify(input) },
            "Error creating abstract wallet. Please contact support",
            user.jwt
        );
    }

    async getSmartWalletConfig(user: UserParams, chain: EVMBlockchainIncludingTestnet) {
        return this.fetchCrossmintAPI(
            `sdk/smart-wallet/versions?chain=${chain}`,
            { method: "GET" },
            "Error getting smart wallet version configuration. Please contact support",
            user.jwt
        );
    }

    async getPasskeySigner(user: UserParams): Promise<PasskeySignerData | null> {
        const errorMessage = "Error fetching passkey validator signer. Please contact support";
        const signers = await this.fetchCrossmintAPI(
            "sdk/smart-wallet/signers?type=passkeys",
            { method: "GET" },
            errorMessage,
            user.jwt
        );

        if (signers.length === 0) {
            return null;
        }

        if (signers.length > 1) {
            throw new CrossmintServiceError(errorMessage);
        }

        return signers[0].signerData;
    }

    async fetchNFTs(address: string, chain: EVMBlockchainIncludingTestnet) {
        return this.fetchCrossmintAPI(
            `v1-alpha1/wallets/${chain}:${address}/nfts`,
            { method: "GET" },
            `Error fetching NFTs for wallet: ${address}`
        );
    }

    public getPasskeyServerUrl(): string {
        return this.crossmintBaseUrl + "/internal/passkeys";
    }
}<|MERGE_RESOLUTION|>--- conflicted
+++ resolved
@@ -1,9 +1,5 @@
 import { PasskeySignerData, StoreSmartWalletParams } from "@/types/API";
 import type { UserParams } from "@/types/Config";
-<<<<<<< HEAD
-=======
-import { CrossmintServiceError, SmartWalletSDKError } from "@/types/Error";
->>>>>>> 12d1bf6e
 
 import type { EVMBlockchainIncludingTestnet } from "@crossmint/common-sdk-base";
 
