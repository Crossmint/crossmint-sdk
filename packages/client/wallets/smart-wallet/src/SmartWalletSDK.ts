--- conflicted
+++ resolved
@@ -75,13 +75,10 @@
         chain: SmartWalletChain,
         walletParams: WalletParams = { signer: { type: "PASSKEY" } }
     ): Promise<EVMSmartWallet> {
-<<<<<<< HEAD
         if (!isClient()) {
             throw new SmartWalletError("Smart Wallet SDK should only be used client side.");
         }
-=======
         this.assertValidChain(chain);
->>>>>>> c0b65d25
 
         return this.logger.logPerformance("GET_OR_CREATE_WALLET", async () => {
             try {
