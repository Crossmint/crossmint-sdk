--- conflicted
+++ resolved
@@ -16,6 +16,7 @@
 import { ErrorProcessor } from "./error/processor";
 import { DatadogProvider } from "./services/logging/DatadogProvider";
 import type { SmartWalletSDKInitParams, UserParams, WalletParams } from "./types/params";
+import { SDK_VERSION } from "./utils/constants";
 import { isClient } from "./utils/environment";
 import { logPerformance } from "./utils/log";
 
@@ -45,10 +46,7 @@
             new EOACreationStrategy(),
             new PasskeyCreationStrategy(crossmintService.getPasskeyServerUrl(), clientApiKey)
         );
-<<<<<<< HEAD
-        const accountCache = new AccountConfigCache(localStorage);
-=======
->>>>>>> a6187f75
+        const accountCache = new AccountConfigCache(`smart-wallet-${SDK_VERSION}`);
 
         const smartWalletService = new SmartWalletService(
             crossmintService,
