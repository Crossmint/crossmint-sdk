--- conflicted
+++ resolved
@@ -4,13 +4,8 @@
 
 import { EVMBlockchainIncludingTestnet } from "@crossmint/common-sdk-base";
 
-<<<<<<< HEAD
+import { SmartWalletSDKError } from "../error";
 import { ViemAccount, WalletParams } from "../types/Config";
-import { SmartWalletSDKError } from "../types/Error";
-=======
-import { SmartWalletSDKError } from "../error";
-import { ViemAccount, WalletConfig } from "../types/Config";
->>>>>>> b1765261
 import { logInputOutput } from "./log";
 
 type CreateOwnerSignerInput = {
