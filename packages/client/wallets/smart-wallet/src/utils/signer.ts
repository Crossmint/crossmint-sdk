--- conflicted
+++ resolved
@@ -4,20 +4,8 @@
 
 import { EVMBlockchainIncludingTestnet } from "@crossmint/common-sdk-base";
 
-<<<<<<< HEAD
 import { ViemAccount, WalletConfig } from "../types/Config";
-import { WalletSdkError } from "../types/Error";
-=======
-import {
-    getBlockExplorerByBlockchain,
-    getTickerByBlockchain,
-    getTickerNameByBlockchain,
-    getUrlProviderByBlockchain,
-} from "../blockchain/BlockchainNetworks";
-import { ViemAccount, WalletConfig, Web3AuthSigner } from "../types/Config";
 import { SmartWalletSDKError } from "../types/Error";
-import { parseToken } from "./auth";
->>>>>>> 112cfa59
 import { logInputOutput } from "./log";
 
 type CreateOwnerSignerInput = {
@@ -26,48 +14,8 @@
 };
 
 export const createOwnerSigner = logInputOutput(
-<<<<<<< HEAD
     async ({ walletConfig }: CreateOwnerSignerInput): Promise<SmartAccountSigner<"custom", Address>> => {
         if (isEIP1193Provider(walletConfig.signer)) {
-=======
-    async ({ chain, walletConfig }: CreateOwnerSignerInput): Promise<SmartAccountSigner<"custom", Address>> => {
-        if (isWeb3AuthSigner(walletConfig.signer)) {
-            const signer = walletConfig.signer as Web3AuthSigner;
-
-            const chainId = blockchainToChainId(chain);
-            const chainConfig = {
-                chainNamespace: CHAIN_NAMESPACES.EIP155,
-                chainId: "0x" + chainId!.toString(16),
-                rpcTarget: getUrlProviderByBlockchain(chain),
-                displayName: blockchainToDisplayName(chain),
-                blockExplorer: getBlockExplorerByBlockchain(chain),
-                ticker: getTickerByBlockchain(chain),
-                tickerName: getTickerNameByBlockchain(chain),
-            };
-
-            const web3auth = new Web3Auth({
-                clientId: signer.clientId,
-                web3AuthNetwork: signer.web3AuthNetwork,
-                usePnPKey: false,
-            });
-
-            const privateKeyProvider = new EthereumPrivateKeyProvider({ config: { chainConfig } });
-            await web3auth.init(privateKeyProvider);
-            const { sub } = parseToken(signer.jwt);
-
-            const provider = await web3auth.connect({
-                verifier: signer.verifierId,
-                verifierId: sub,
-                idToken: signer.jwt,
-            });
-
-            if (provider == null) {
-                throw new SmartWalletSDKError("Web3auth returned a null signer");
-            }
-
-            return await providerToSmartAccountSigner(provider as EIP1193Provider);
-        } else if (isEIP1193Provider(walletConfig.signer)) {
->>>>>>> 112cfa59
             return await providerToSmartAccountSigner(walletConfig.signer);
         } else if (isAccount(walletConfig.signer)) {
             return walletConfig.signer.account;
