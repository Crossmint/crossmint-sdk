--- conflicted
+++ resolved
@@ -4,20 +4,8 @@
 
 import { EVMBlockchainIncludingTestnet } from "@crossmint/common-sdk-base";
 
-<<<<<<< HEAD
-import {
-    getBlockExplorerByBlockchain,
-    getTickerByBlockchain,
-    getTickerNameByBlockchain,
-    getUrlProviderByBlockchain,
-} from "../blockchain/BlockchainNetworks";
 import { SmartWalletSDKError } from "../error";
-import { ViemAccount, WalletConfig, Web3AuthSigner } from "../types/Config";
-import { parseToken } from "./auth";
-=======
 import { ViemAccount, WalletConfig } from "../types/Config";
-import { SmartWalletSDKError } from "../types/Error";
->>>>>>> bdfd2cfd
 import { logInputOutput } from "./log";
 
 type CreateOwnerSignerInput = {
