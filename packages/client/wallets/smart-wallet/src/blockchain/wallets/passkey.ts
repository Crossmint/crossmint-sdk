import type { CrossmintWalletService } from "@/api/CrossmintWalletService";
import { type PasskeySignerData, displayPasskey } from "@/types/API";
import type { PasskeySigner, UserParams, WalletParams } from "@/types/Config";
import type { AccountAndSigner, PasskeyValidatorSerializedData, WalletCreationParams } from "@/types/internal";
import { PasskeyValidatorContractVersion, WebAuthnMode, toPasskeyValidator } from "@zerodev/passkey-validator";
import { type KernelSmartAccount, type KernelValidator, createKernelAccount } from "@zerodev/sdk";
<<<<<<< HEAD
import { WebAuthnKey, toWebAuthnKey } from "@zerodev/webauthn-key";
import type { EntryPoint } from "permissionless/types/entrypoint";

import { PasskeyMismatchError, PasskeyPromptError, PasskeyRegistrationError } from "../../error";
=======
import { type WebAuthnKey, toWebAuthnKey } from "@zerodev/webauthn-key";
import type { SmartAccount } from "permissionless/accounts";
import type { EntryPoint } from "permissionless/types/entrypoint";

import { PasskeyMismatchError, PasskeyPromptError } from "../../error";
>>>>>>> f82cc543

export interface PasskeyWalletParams extends WalletCreationParams {
    walletParams: WalletParams & { signer: PasskeySigner };
}

export function isPasskeyParams(params: WalletCreationParams): params is PasskeyWalletParams {
    return (params.walletParams.signer as PasskeySigner).type === "PASSKEY";
}

type PasskeyValidator = KernelValidator<EntryPoint, "WebAuthnValidator"> & {
    getSerializedData: () => string;
};
export class PasskeyAccountService {
    constructor(private readonly crossmintService: CrossmintWalletService) {}

    public async get(
        { user, publicClient, walletParams, entryPoint, kernelVersion }: PasskeyWalletParams,
        existingSignerConfig?: PasskeySignerData
    ): Promise<AccountAndSigner> {
        const inputPasskeyName = walletParams.signer.passkeyName ?? user.id;
        if (existingSignerConfig != null && existingSignerConfig.passkeyName !== inputPasskeyName) {
            throw new PasskeyMismatchError(
                `User '${user.id}' has an existing wallet created with a passkey named '${existingSignerConfig.passkeyName}', this does match input passkey name '${inputPasskeyName}'.`,
                displayPasskey(existingSignerConfig)
            );
        }

        try {
            const passkey = await this.getPasskey(user, inputPasskeyName, existingSignerConfig);

            const latestValidatorVersion = PasskeyValidatorContractVersion.V0_0_2;
            const validatorContractVersion =
                existingSignerConfig == null ? latestValidatorVersion : existingSignerConfig.validatorContractVersion;
            const validator = await toPasskeyValidator(publicClient, {
                webAuthnKey: passkey,
                entryPoint: entryPoint.address,
                validatorContractVersion,
                kernelVersion,
            });

            const kernelAccount = await createKernelAccount(publicClient, {
                plugins: { sudo: validator },
                entryPoint: entryPoint.address,
                kernelVersion,
            });

            return {
                signerData: this.getSignerData(validator, validatorContractVersion, inputPasskeyName),
                account: this.decorate(kernelAccount, inputPasskeyName),
            };
        } catch (error) {
            throw this.mapError(error, inputPasskeyName);
        }
    }

    private async getPasskey(
        user: UserParams,
        passkeyName: string,
        existing?: PasskeySignerData
    ): Promise<WebAuthnKey> {
        if (existing != null) {
            return {
                pubX: BigInt(existing.pubKeyX),
                pubY: BigInt(existing.pubKeyY),
                authenticatorId: existing.authenticatorId,
                authenticatorIdHash: existing.authenticatorIdHash,
            };
        }

        return toWebAuthnKey({
            passkeyName,
            passkeyServerUrl: this.crossmintService.getPasskeyServerUrl(),
            mode: WebAuthnMode.Register,
            passkeyServerHeaders: this.createPasskeysServerHeaders(user),
        });
    }

    private getSignerData(
        validator: PasskeyValidator,
        validatorContractVersion: PasskeyValidatorContractVersion,
        passkeyName: string
    ): PasskeySignerData {
        return {
            ...deserializePasskeyValidatorData(validator.getSerializedData()),
            passkeyName,
            validatorContractVersion,
            domain: window.location.hostname,
            type: "passkeys",
        };
    }

    private createPasskeysServerHeaders(user: UserParams) {
        return {
            "x-api-key": this.crossmintService.crossmintAPIHeaders["x-api-key"],
            Authorization: `Bearer ${user.jwt}`,
        };
    }

    private mapError(error: any, passkeyName: string) {
<<<<<<< HEAD
        if (error.message === "Registration not verified") {
            return new PasskeyRegistrationError(passkeyName);
        }

=======
>>>>>>> f82cc543
        if (error.code === "ERROR_PASSTHROUGH_SEE_CAUSE_PROPERTY" && error.name === "NotAllowedError") {
            return new PasskeyPromptError(passkeyName);
        }

        return error;
    }

<<<<<<< HEAD
    private decorate<Client extends KernelSmartAccount<EntryPoint>>(account: Client, passkeyName: string): Client {
        return new Proxy(account, {
            get: (target, prop, receiver) => {
                if (prop !== "signUserOperation") {
                    return Reflect.get(target, prop, receiver);
                }

                return async (...args: Parameters<Client["signUserOperation"]>) => {
                    try {
                        return await Reflect.get(target, prop, receiver).call(target, ...args);
=======
    private decorate<Account extends KernelSmartAccount<EntryPoint>>(account: Account, passkeyName: string): Account {
        return new Proxy(account, {
            get: (target, prop, receiver) => {
                const original = Reflect.get(target, prop, receiver);
                if (typeof original !== "function" || typeof prop !== "string" || !isAccountSigningMethod(prop)) {
                    return original;
                }

                return async (...args: any[]) => {
                    try {
                        return await original.call(target, ...args);
>>>>>>> f82cc543
                    } catch (error) {
                        throw this.mapError(error, passkeyName);
                    }
                };
            },
        });
    }
<<<<<<< HEAD
=======
}

const accountSigningMethods = [
    "signMessage",
    "signTypedData",
    "signUserOperation",
    "signTransaction",
] as const satisfies readonly (keyof SmartAccount<EntryPoint>)[];

function isAccountSigningMethod(method: string): method is (typeof accountSigningMethods)[number] {
    return accountSigningMethods.includes(method as any);
>>>>>>> f82cc543
}

const deserializePasskeyValidatorData = (params: string) => {
    const uint8Array = base64ToBytes(params);
    const jsonString = new TextDecoder().decode(uint8Array);

    return JSON.parse(jsonString) as PasskeyValidatorSerializedData;
};

function base64ToBytes(base64: string) {
    const binString = atob(base64);
    return Uint8Array.from(binString, (m) => m.codePointAt(0) as number);
}<|MERGE_RESOLUTION|>--- conflicted
+++ resolved
@@ -4,18 +4,11 @@
 import type { AccountAndSigner, PasskeyValidatorSerializedData, WalletCreationParams } from "@/types/internal";
 import { PasskeyValidatorContractVersion, WebAuthnMode, toPasskeyValidator } from "@zerodev/passkey-validator";
 import { type KernelSmartAccount, type KernelValidator, createKernelAccount } from "@zerodev/sdk";
-<<<<<<< HEAD
-import { WebAuthnKey, toWebAuthnKey } from "@zerodev/webauthn-key";
-import type { EntryPoint } from "permissionless/types/entrypoint";
-
-import { PasskeyMismatchError, PasskeyPromptError, PasskeyRegistrationError } from "../../error";
-=======
 import { type WebAuthnKey, toWebAuthnKey } from "@zerodev/webauthn-key";
 import type { SmartAccount } from "permissionless/accounts";
 import type { EntryPoint } from "permissionless/types/entrypoint";
 
-import { PasskeyMismatchError, PasskeyPromptError } from "../../error";
->>>>>>> f82cc543
+import { PasskeyMismatchError, PasskeyPromptError, PasskeyRegistrationError } from "../../error";
 
 export interface PasskeyWalletParams extends WalletCreationParams {
     walletParams: WalletParams & { signer: PasskeySigner };
@@ -115,13 +108,10 @@
     }
 
     private mapError(error: any, passkeyName: string) {
-<<<<<<< HEAD
         if (error.message === "Registration not verified") {
             return new PasskeyRegistrationError(passkeyName);
         }
 
-=======
->>>>>>> f82cc543
         if (error.code === "ERROR_PASSTHROUGH_SEE_CAUSE_PROPERTY" && error.name === "NotAllowedError") {
             return new PasskeyPromptError(passkeyName);
         }
@@ -129,18 +119,6 @@
         return error;
     }
 
-<<<<<<< HEAD
-    private decorate<Client extends KernelSmartAccount<EntryPoint>>(account: Client, passkeyName: string): Client {
-        return new Proxy(account, {
-            get: (target, prop, receiver) => {
-                if (prop !== "signUserOperation") {
-                    return Reflect.get(target, prop, receiver);
-                }
-
-                return async (...args: Parameters<Client["signUserOperation"]>) => {
-                    try {
-                        return await Reflect.get(target, prop, receiver).call(target, ...args);
-=======
     private decorate<Account extends KernelSmartAccount<EntryPoint>>(account: Account, passkeyName: string): Account {
         return new Proxy(account, {
             get: (target, prop, receiver) => {
@@ -152,7 +130,6 @@
                 return async (...args: any[]) => {
                     try {
                         return await original.call(target, ...args);
->>>>>>> f82cc543
                     } catch (error) {
                         throw this.mapError(error, passkeyName);
                     }
@@ -160,8 +137,6 @@
             },
         });
     }
-<<<<<<< HEAD
-=======
 }
 
 const accountSigningMethods = [
@@ -173,7 +148,6 @@
 
 function isAccountSigningMethod(method: string): method is (typeof accountSigningMethods)[number] {
     return accountSigningMethods.includes(method as any);
->>>>>>> f82cc543
 }
 
 const deserializePasskeyValidatorData = (params: string) => {
