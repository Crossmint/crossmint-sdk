--- conflicted
+++ resolved
@@ -4,8 +4,8 @@
 import type { AccountAndSigner, PasskeyValidatorSerializedData, WalletCreationParams } from "@/types/internal";
 import { PasskeyValidatorContractVersion, WebAuthnMode, toPasskeyValidator } from "@zerodev/passkey-validator";
 import { type KernelSmartAccount, type KernelValidator, createKernelAccount } from "@zerodev/sdk";
-<<<<<<< HEAD
-import { WebAuthnKey, toWebAuthnKey } from "@zerodev/webauthn-key";
+import { type WebAuthnKey, toWebAuthnKey } from "@zerodev/webauthn-key";
+import type { SmartAccount } from "permissionless/accounts";
 import type { EntryPoint } from "permissionless/types/entrypoint";
 
 import {
@@ -14,13 +14,6 @@
     PasskeyPromptError,
     PasskeyRegistrationError,
 } from "../../error";
-=======
-import { type WebAuthnKey, toWebAuthnKey } from "@zerodev/webauthn-key";
-import type { SmartAccount } from "permissionless/accounts";
-import type { EntryPoint } from "permissionless/types/entrypoint";
-
-import { PasskeyMismatchError, PasskeyPromptError, PasskeyRegistrationError } from "../../error";
->>>>>>> 97637e88
 
 export interface PasskeyWalletParams extends WalletCreationParams {
     walletParams: WalletParams & { signer: PasskeySigner };
@@ -120,13 +113,10 @@
     }
 
     private mapError(error: any, passkeyName: string) {
-<<<<<<< HEAD
         if (error.code === 0 && error.name === "DataError") {
             return new PasskeyIncompatibleAuthenticatorError(passkeyName);
         }
 
-=======
->>>>>>> 97637e88
         if (error.message === "Registration not verified") {
             return new PasskeyRegistrationError(passkeyName);
         }
@@ -138,18 +128,6 @@
         return error;
     }
 
-<<<<<<< HEAD
-    private decorate<Client extends KernelSmartAccount<EntryPoint>>(account: Client, passkeyName: string): Client {
-        return new Proxy(account, {
-            get: (target, prop, receiver) => {
-                if (prop !== "signUserOperation") {
-                    return Reflect.get(target, prop, receiver);
-                }
-
-                return async (...args: Parameters<Client["signUserOperation"]>) => {
-                    try {
-                        return await Reflect.get(target, prop, receiver).call(target, ...args);
-=======
     private decorate<Account extends KernelSmartAccount<EntryPoint>>(account: Account, passkeyName: string): Account {
         return new Proxy(account, {
             get: (target, prop, receiver) => {
@@ -161,7 +139,6 @@
                 return async (...args: any[]) => {
                     try {
                         return await original.call(target, ...args);
->>>>>>> 97637e88
                     } catch (error) {
                         throw this.mapError(error, passkeyName);
                     }
@@ -169,8 +146,6 @@
             },
         });
     }
-<<<<<<< HEAD
-=======
 }
 
 const accountSigningMethods = [
@@ -182,7 +157,6 @@
 
 function isAccountSigningMethod(method: string): method is (typeof accountSigningMethods)[number] {
     return accountSigningMethods.includes(method as any);
->>>>>>> 97637e88
 }
 
 const deserializePasskeyValidatorData = (params: string) => {
