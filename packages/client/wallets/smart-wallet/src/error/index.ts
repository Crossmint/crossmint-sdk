--- conflicted
+++ resolved
@@ -6,13 +6,10 @@
     ERROR_JWT_INVALID: "smart-wallet:not-authorized.jwt-invalid",
     ERROR_JWT_DECRYPTION: "smart-wallet:not-authorized.jwt-decryption",
     ERROR_JWT_IDENTIFIER: "smart-wallet:not-authorized.jwt-identifier",
-<<<<<<< HEAD
     ERROR_USER_WALLET_ALREADY_CREATED: "smart-wallet:user-wallet-already-created.error",
-=======
     ERROR_OUT_OF_CREDITS: "smart-wallet:out-of-credits.error",
     ERROR_WALLET_CONFIG: "smart-wallet:wallet-config.error",
     ERROR_ADMIN_SIGNER_ALREADY_USED: "smart-wallet:wallet-config.admin-signer-already-used",
->>>>>>> cb09376d
     UNCATEGORIZED: "smart-wallet:uncategorized", // catch-all error code
 } as const;
 export type SmartWalletErrorCode = (typeof SmartWalletErrors)[keyof typeof SmartWalletErrors];
@@ -87,13 +84,14 @@
     }
 }
 
-<<<<<<< HEAD
 export class UserWalletAlreadyCreatedError extends SmartWalletSDKError {
     public readonly code = SmartWalletErrors.ERROR_USER_WALLET_ALREADY_CREATED;
 
     constructor(userId: string) {
         super(`The user with userId ${userId.toString()} already has a wallet created for this project`);
-=======
+    }
+}
+
 export class OutOfCreditsError extends SmartWalletSDKError {
     constructor(message?: string) {
         super(
@@ -114,6 +112,5 @@
     public readonly code = SmartWalletErrors.ERROR_ADMIN_SIGNER_ALREADY_USED;
     constructor() {
         super("This signer was already used to create another wallet. Please use a different signer.");
->>>>>>> cb09376d
     }
 }