export const SmartWalletErrors = {
    NOT_AUTHORIZED: "smart-wallet:not-authorized",
    TRANSFER: "smart-wallet:transfer.error",
    CROSSMINT_SERVICE: "smart-wallet:crossmint-service.error",
    ERROR_JWT_EXPIRED: "smart-wallet:not-authorized.jwt-expired",
    ERROR_JWT_INVALID: "smart-wallet:not-authorized.jwt-invalid",
    ERROR_JWT_DECRYPTION: "smart-wallet:not-authorized.jwt-decryption",
    ERROR_JWT_IDENTIFIER: "smart-wallet:not-authorized.jwt-identifier",
<<<<<<< HEAD
    ERROR_OUT_OF_CREDITS: "smart-wallet:out-of-credits.error",
=======
    ERROR_WALLET_CONFIG: "smart-wallet:wallet-config.error",
    ERROR_ADMIN_SIGNER_ALREADY_USED: "smart-wallet:wallet-config.admin-signer-already-used",
>>>>>>> dc533286
    UNCATEGORIZED: "smart-wallet:uncategorized", // catch-all error code
} as const;
export type SmartWalletErrorCode = (typeof SmartWalletErrors)[keyof typeof SmartWalletErrors];

export class SmartWalletSDKError extends Error {
    public readonly code: SmartWalletErrorCode;
    public readonly details?: string;

    constructor(message: string, details?: string, code: SmartWalletErrorCode = SmartWalletErrors.UNCATEGORIZED) {
        super(message);
        this.details = details;
        this.code = code;
    }
}

export class TransferError extends SmartWalletSDKError {
    constructor(message: string) {
        super(message, undefined, SmartWalletErrors.TRANSFER);
    }
}

export class CrossmintServiceError extends SmartWalletSDKError {
    public status?: number;

    constructor(message: string, status?: number) {
        super(message, undefined, SmartWalletErrors.CROSSMINT_SERVICE);
        this.status = status;
    }
}

export class NotAuthorizedError extends SmartWalletSDKError {
    constructor(message: string) {
        super(message, undefined, SmartWalletErrors.NOT_AUTHORIZED);
    }
}

export class JWTExpiredError extends NotAuthorizedError {
    public readonly code = SmartWalletErrors.ERROR_JWT_EXPIRED;

    /**
     * The expiry time of the JWT as an ISO 8601 timestamp.
     */
    public readonly expiredAt: string;

    constructor(expiredAt: Date) {
        super(`JWT provided expired at timestamp ${expiredAt}`);
        this.expiredAt = expiredAt.toISOString();
    }
}

export class JWTInvalidError extends NotAuthorizedError {
    public readonly code = SmartWalletErrors.ERROR_JWT_INVALID;
    constructor() {
        super("Invalid JWT provided");
    }
}

export class JWTDecryptionError extends NotAuthorizedError {
    public readonly code = SmartWalletErrors.ERROR_JWT_DECRYPTION;
    constructor() {
        super("Error decrypting JWT");
    }
}

export class JWTIdentifierError extends NotAuthorizedError {
    public readonly code = SmartWalletErrors.ERROR_JWT_IDENTIFIER;
    public readonly identifierKey: string;

    constructor(identifierKey: string) {
        super(`Missing required identifier '${identifierKey}' in the JWT`);
        this.identifierKey = identifierKey;
    }
}

<<<<<<< HEAD
export class OutOfCreditsError extends SmartWalletSDKError {
    constructor(message?: string) {
        super(
            "You've run out of Crossmint API credits. Visit https://docs.crossmint.com/docs/errors for more information",
            undefined,
            SmartWalletErrors.ERROR_OUT_OF_CREDITS
        );
=======
export class ConfigError extends SmartWalletSDKError {
    constructor(message: string) {
        super(message, undefined, SmartWalletErrors.ERROR_WALLET_CONFIG);
    }
}

export class AdminAlreadyUsedError extends ConfigError {
    public readonly code = SmartWalletErrors.ERROR_ADMIN_SIGNER_ALREADY_USED;
    constructor() {
        super("This signer was already used to create another wallet. Please use a different signer.");
>>>>>>> dc533286
    }
}<|MERGE_RESOLUTION|>--- conflicted
+++ resolved
@@ -6,12 +6,9 @@
     ERROR_JWT_INVALID: "smart-wallet:not-authorized.jwt-invalid",
     ERROR_JWT_DECRYPTION: "smart-wallet:not-authorized.jwt-decryption",
     ERROR_JWT_IDENTIFIER: "smart-wallet:not-authorized.jwt-identifier",
-<<<<<<< HEAD
     ERROR_OUT_OF_CREDITS: "smart-wallet:out-of-credits.error",
-=======
     ERROR_WALLET_CONFIG: "smart-wallet:wallet-config.error",
     ERROR_ADMIN_SIGNER_ALREADY_USED: "smart-wallet:wallet-config.admin-signer-already-used",
->>>>>>> dc533286
     UNCATEGORIZED: "smart-wallet:uncategorized", // catch-all error code
 } as const;
 export type SmartWalletErrorCode = (typeof SmartWalletErrors)[keyof typeof SmartWalletErrors];
@@ -86,7 +83,6 @@
     }
 }
 
-<<<<<<< HEAD
 export class OutOfCreditsError extends SmartWalletSDKError {
     constructor(message?: string) {
         super(
@@ -94,7 +90,9 @@
             undefined,
             SmartWalletErrors.ERROR_OUT_OF_CREDITS
         );
-=======
+    }
+}
+
 export class ConfigError extends SmartWalletSDKError {
     constructor(message: string) {
         super(message, undefined, SmartWalletErrors.ERROR_WALLET_CONFIG);
@@ -105,6 +103,5 @@
     public readonly code = SmartWalletErrors.ERROR_ADMIN_SIGNER_ALREADY_USED;
     constructor() {
         super("This signer was already used to create another wallet. Please use a different signer.");
->>>>>>> dc533286
     }
 }