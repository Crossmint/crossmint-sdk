export { blockchainToChainId, EVMBlockchainIncludingTestnet as Chain } from "@crossmint/common-sdk-base";

export { EVMSmartWallet } from "./blockchain/wallets/EVMSmartWallet";

export type {
    SmartWalletSDKInitParams,
    UserParams,
    ViemAccount,
    PasskeySigner,
    EOASigner,
    WalletParams,
} from "./types/Config";

export type { TransferType, ERC20TransferType, NFTTransferType, SFTTransferType } from "./types/Tokens";

export {
    SmartWalletError,
    UserWalletAlreadyCreatedError,
    AdminAlreadyUsedError,
    AdminMismatchError,
    PasskeyMismatchError,
    PasskeyPromptError,
    PasskeyRegistrationError,
    PasskeyIncompatibleAuthenticatorError,
    ConfigError,
<<<<<<< HEAD
    NonCustodialWalletsNotEnabledError,
=======
    SmartWalletsNotEnabledError,
    SmartWalletErrorCode,
>>>>>>> 8a44afbf
} from "./error";

export {
    SmartWalletErrorCode,
    CrossmintSDKError,
    CrossmintServiceError,
    TransferError,
    JWTDecryptionError,
    JWTExpiredError,
    JWTIdentifierError,
    JWTInvalidError,
    NotAuthorizedError,
} from "@crossmint/client-sdk-base";

export { SmartWalletSDK } from "./SmartWalletSDK";<|MERGE_RESOLUTION|>--- conflicted
+++ resolved
@@ -23,12 +23,7 @@
     PasskeyRegistrationError,
     PasskeyIncompatibleAuthenticatorError,
     ConfigError,
-<<<<<<< HEAD
-    NonCustodialWalletsNotEnabledError,
-=======
     SmartWalletsNotEnabledError,
-    SmartWalletErrorCode,
->>>>>>> 8a44afbf
 } from "./error";
 
 export {
