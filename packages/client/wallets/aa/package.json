{
    "name": "@crossmint/client-sdk-aa",
    "version": "0.0.15",
    "author": "Paella Labs Inc",
    "license": "Apache-2.0",
    "repository": "https://github.com/Crossmint/crossmint-sdk",
    "type": "module",
    "sideEffects": false,
    "main": "./dist/index.cjs",
    "module": "./dist/index.js",
    "types": "./dist/index.d.ts",
    "exports": {
        "import": "./dist/index.js",
        "require": "./dist/index.cjs"
    },
    "files": [
        "dist",
        "src",
        "LICENSE"
    ],
    "publishConfig": {
        "access": "public"
    },
    "scripts": {
        "clean": "shx rm -rf dist/*",
        "build": "yarn clean && tsup src/index.ts --format esm,cjs --outDir ./dist --minify --dts --sourcemap",
        "test": "NODE_ENV=test jest",
        "test-coverage": "NODE_ENV=test jest --coverage"
    },
    "dependencies": {
        "@ambire/signature-validator": "1.3.1",
        "@datadog/browser-logs": "4.42.2",
<<<<<<< HEAD
        "@fireblocks/ncw-js-sdk": "9.5.0",
=======
        "@fireblocks/ncw-js-sdk": "10.0.1",
>>>>>>> 7a7478de
        "@web3auth/base": "^6.0.1-alpha.0",
        "@web3auth/ethereum-provider": "^6.1.7",
        "@web3auth/single-factor-auth": "^6.5.0",
        "@zerodev/sdk": "4.5.2",
        "ethers": "5.7.2",
        "viem": "1.5.3"
    }
}<|MERGE_RESOLUTION|>--- conflicted
+++ resolved
@@ -30,11 +30,7 @@
     "dependencies": {
         "@ambire/signature-validator": "1.3.1",
         "@datadog/browser-logs": "4.42.2",
-<<<<<<< HEAD
-        "@fireblocks/ncw-js-sdk": "9.5.0",
-=======
         "@fireblocks/ncw-js-sdk": "10.0.1",
->>>>>>> 7a7478de
         "@web3auth/base": "^6.0.1-alpha.0",
         "@web3auth/ethereum-provider": "^6.1.7",
         "@web3auth/single-factor-auth": "^6.5.0",
