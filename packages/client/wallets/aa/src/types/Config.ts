import { AuthSig } from "@lit-protocol/types";
import { TORUS_NETWORK_TYPE } from "@web3auth/single-factor-auth";
import { KernelAccountClient, KernelSmartAccount } from "@zerodev/sdk";
import { Chain, EIP1193Provider, PublicClient, Transport } from "viem";

import { BlockchainIncludingTestnet } from "@crossmint/common-sdk-base";

export type CrossmintAASDKInitParams = {
    apiKey: string;
};

export type PasskeysSDKInitParams = {
    apiKey: string;
};

export type UserIdentifierParams = {
    email?: string;
    userId?: string;
    phoneNumber?: string;
};

export type UserIdentifier =
    | { type: "whiteLabel"; userId: string }
    | { type: "email"; email: string }
    | { type: "phoneNumber"; phoneNumber: string };

export type SignerMap = {
    viem: Client;
};

export type SignerType = keyof SignerMap;

export type Web3AuthSigner = {
    type: "WEB3_AUTH";
    clientId: string;
    verifierId: string;
    web3AuthNetwork: TORUS_NETWORK_TYPE;
    jwt: string;
};
type FireblocksNCWSignerBase = {
    type: "FIREBLOCKS_NCW";
    passphrase: string;
};
export type FireblocksNCWSigner =
    | FireblocksNCWSignerBase
    | (FireblocksNCWSignerBase & {
          walletId: string;
          deviceId: string;
      });

type Signer = EIP1193Provider | Web3AuthSigner;

export interface WalletConfig {
    signer: Signer;
}

export interface PasskeyCipher {
    chain: BlockchainIncludingTestnet;
    walletAddress: string;
    cipher: Cipher;
}

export interface LitProtocolCipherData {
    pkpPublicKey?: string;
    pkpEthAddress?: string;
    cipherText?: string;
    dataToEncryptHash?: string;
}

export type EncryptInput = {
    messageToEncrypt: string;
    pkpPublicKey: string;
    pkpEthAddress: string;
    capacityDelegationAuthSig: AuthSig;
};

export type DecryptInput = {
    pkpPublicKey: string;
    pkpEthAddress: string;
    cipherText: string;
    dataToEncryptHash: string;
    capacityDelegationAuthSig: AuthSig;
};

type Cipher = { method: "lit_protocol"; data: LitProtocolCipherData };

export type BackwardsCompatibleChains = "goerli";

export type Client = {
<<<<<<< HEAD
    public: PublicClient;
    wallet: KernelAccountClient<Transport, Chain, KernelSmartAccount>;
=======
    publicClient: PublicClient;
    walletClient: KernelAccountClient<Transport, Chain, KernelSmartAccount>;
>>>>>>> f3bf0d2b
};<|MERGE_RESOLUTION|>--- conflicted
+++ resolved
@@ -87,11 +87,6 @@
 export type BackwardsCompatibleChains = "goerli";
 
 export type Client = {
-<<<<<<< HEAD
-    public: PublicClient;
-    wallet: KernelAccountClient<Transport, Chain, KernelSmartAccount>;
-=======
     publicClient: PublicClient;
     walletClient: KernelAccountClient<Transport, Chain, KernelSmartAccount>;
->>>>>>> f3bf0d2b
 };