--- conflicted
+++ resolved
@@ -143,19 +143,12 @@
         );
     }
 
-<<<<<<< HEAD
-    private async fetchCrossmintAPI(endpoint: string, options: { body?: string; method: string } = { method: "GET" }, onServerErrorMessage: string) {
-        // const crossmintBaseUrl = "https://staging.crossmint.com/api";
-        const crossmintBaseUrl = "http://localhost:3000/api";
-        const url = `${crossmintBaseUrl}/${endpoint}`;
-=======
     private async fetchCrossmintAPI(
         endpoint: string,
         options: { body?: string; method: string } = { method: "GET" },
         onServerErrorMessage: string
     ) {
         const url = `${this.crossmintBaseUrl}/${endpoint}`;
->>>>>>> fd1af97a
         const { body, method } = options;
 
         try {
