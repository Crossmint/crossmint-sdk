--- conflicted
+++ resolved
@@ -49,93 +49,6 @@
         );
     }
 
-<<<<<<< HEAD
-    async getOrAssignWallet(userIdentifier: UserIdentifier) {
-        return this.fetchCrossmintAPI(
-            "unstable/wallets/aa/ncw",
-            { method: "POST", body: JSON.stringify({ userIdentifier }) },
-            `Error getting or assigning wallet for user: ${JSON.stringify({ userIdentifier })}`
-        );
-    }
-
-    async unassignWallet(userIdentifier: UserIdentifier) {
-        return this.fetchCrossmintAPI(
-            "unstable/wallets/aa/ncw/unassign",
-            {
-                method: "POST",
-                body: JSON.stringify({ userIdentifier }),
-            },
-            `Error unassigning wallet for user: ${JSON.stringify({ userIdentifier })}`
-        );
-    }
-
-    async rpc(walletId: string, deviceId: string, payload: string) {
-        return this.fetchCrossmintAPI(
-            "unstable/wallets/aa/ncw/rpc",
-            {
-                method: "POST",
-                body: JSON.stringify({ walletId, deviceId, payload }),
-            },
-            "Error creating abstract wallet. Please contact support"
-        );
-    }
-
-    async createTransaction(data: any, walletId: string, assetId: string, typedMessage: boolean) {
-        return this.fetchCrossmintAPI(
-            "unstable/wallets/aa/ncw/transaction",
-            {
-                method: "POST",
-                body: JSON.stringify({ data, walletId, assetId, typedMessage }),
-            },
-            `Error creating transaction for wallet: ${walletId}`
-        );
-    }
-
-    async getSignature(txId: string) {
-        return this.fetchCrossmintAPI(
-            `unstable/wallets/aa/ncw/transaction?txId=${txId}`,
-            { method: "GET" },
-            `Error getting signature for transaction: ${txId}`
-        );
-    }
-
-    async getAddress(walletId: string, accountId: number, assetId: string) {
-        return this.fetchCrossmintAPI(
-            `unstable/wallets/aa/ncw/address?walletId=${walletId}&accountId=${accountId}&assetId=${assetId}`,
-            { method: "GET" },
-            `Error getting address for wallet: ${walletId}, account: ${accountId} and asset: ${assetId}`
-        );
-    }
-
-    async getNCWIdentifier(deviceId: string) {
-        return this.fetchCrossmintAPI(
-            `unstable/wallets/aa/ncw?deviceId=${deviceId}`,
-            { method: "GET" },
-            `Error getting NCW identifier for device: ${deviceId}`
-=======
-    async checkVersion(address: string) {
-        return this.fetchCrossmintAPI(
-            "unstable/wallets/aa/wallets/version/check",
-            {
-                method: "POST",
-                body: JSON.stringify({ address }),
-            },
-            `Error checking version for wallet: ${address}`
-        );
-    }
-
-    async updateWallet(address: string, enableSig: string, version: number) {
-        return this.fetchCrossmintAPI(
-            "unstable/wallets/aa/wallets/version/update",
-            {
-                method: "POST",
-                body: JSON.stringify({ address, enableSig, version }),
-            },
-            `Error updating wallet: ${address}`
->>>>>>> 208a61ee
-        );
-    }
-
     async fetchNFTs(address: string, chain: EVMBlockchainIncludingTestnet) {
         return this.fetchCrossmintAPI(
             `v1-alpha1/wallets/${chain}:${address}/nfts`,
