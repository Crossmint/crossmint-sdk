--- conflicted
+++ resolved
@@ -1,6 +1,8 @@
 import {
     BUNDLER_RPC,
     PAYMASTER_RPC,
+    PM_BASE_RPC,
+    PM_BASE_SEPOLIA_RPC,
     ZD_AMOY_PROJECT_ID,
     ZD_ARBITRUM_NOVA_PROJECT_ID,
     ZD_ARBITRUM_PROJECT_ID,
@@ -14,19 +16,9 @@
     ZD_OPTIMISM_SEPOLIA_PROJECT_ID,
     ZD_POLYGON_PROJECT_ID,
     ZD_SEPOLIA_PROJECT_ID,
-    ZD_ZKATANA_PROJECT_ID,
-<<<<<<< HEAD
-    ZD_BASE_SEPOLIA_PROJECT_ID,
-    ZD_OPTIMISM_SEPOLIA_PROJECT_ID,
-    ZD_BASE_PROJECT_ID,
-    ZD_ARBITRUM_NOVA_PROJECT_ID,
-    PM_BASE_SEPOLIA_RPC,
-    PM_BASE_RPC
+    ZD_ZKATANA_PROJECT_ID
 } from "@/utils";
 
-import { arbitrum, arbitrumNova, base, bsc, goerli, mainnet, optimism, polygon, sepolia, astarZkEVM, polygonAmoy, baseSepolia } from "viem/chains";
-=======
-} from "@/utils";
 import {
     arbitrum,
     arbitrumNova,
@@ -40,9 +32,8 @@
     optimismSepolia,
     polygon,
     polygonAmoy,
-    sepolia,
+    sepolia
 } from "viem/chains";
->>>>>>> 9d00a57b
 
 import { EVMBlockchainIncludingTestnet } from "@crossmint/common-sdk-base";
 
@@ -273,8 +264,6 @@
             return polygonAmoy;
         case "astar-zkevm":
             return astarZkEVM;
-        case "base-sepolia":
-            return baseSepolia;
         case "optimism-sepolia":
             return optimismSepolia;
         default:
