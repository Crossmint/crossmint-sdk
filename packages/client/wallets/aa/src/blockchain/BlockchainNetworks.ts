--- conflicted
+++ resolved
@@ -16,26 +16,19 @@
     ZD_SEPOLIA_PROJECT_ID,
     ZD_ZKATANA_PROJECT_ID,
 } from "@/utils";
-<<<<<<< HEAD
 import {
     arbitrum,
     arbitrumNova,
     astarZkEVM,
     base,
-    baseSepolia,
     bsc,
     goerli,
     mainnet,
     optimism,
-    optimismSepolia,
     polygon,
     polygonAmoy,
     sepolia,
 } from "viem/chains";
-=======
-
-import { arbitrum, arbitrumNova, base, bsc, goerli, mainnet, optimism, polygon, sepolia, astarZkEVM, polygonAmoy } from "viem/chains";
->>>>>>> f3bf0d2b
 
 import { EVMBlockchainIncludingTestnet } from "@crossmint/common-sdk-base";
 
