--- conflicted
+++ resolved
@@ -136,13 +136,8 @@
 };
 
 export function getSmartAccountSignerFromFireblocks(
-<<<<<<< HEAD
     crossmintService: CrossmintWalletService,
-    fireblocksNCW: FireblocksNCW,
-=======
-    crossmintService: CrossmintService,
     fireblocksNCW: IFireblocksNCW,
->>>>>>> 398de6c9
     walletId: string,
     chain: BlockchainIncludingTestnet,
     localStorageRepository: LocalStorageRepository
@@ -166,13 +161,8 @@
 }
 
 const signMessage = async (
-<<<<<<< HEAD
     crossmintService: CrossmintWalletService,
-    fireblocksNCW: FireblocksNCW,
-=======
-    crossmintService: CrossmintService,
     fireblocksNCW: IFireblocksNCW,
->>>>>>> 398de6c9
     walletId: string,
     chain: BlockchainIncludingTestnet,
     msg: Uint8Array | string
@@ -191,13 +181,8 @@
 };
 
 const signTypedData = async (
-<<<<<<< HEAD
     crossmintService: CrossmintWalletService,
-    fireblocksNCW: FireblocksNCW,
-=======
-    crossmintService: CrossmintService,
     fireblocksNCW: IFireblocksNCW,
->>>>>>> 398de6c9
     walletId: string,
     chain: BlockchainIncludingTestnet,
     params: SignTypedDataParams
