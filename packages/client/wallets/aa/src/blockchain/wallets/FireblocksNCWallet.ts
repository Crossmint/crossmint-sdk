import { LocalStorageRepository } from "@/storage";
import { UserIdentifier } from "@/types";
import type { SignTypedDataParams, SmartAccountSigner } from "@alchemy/aa-core";
import {
    FireblocksNCW,
    IEventsHandler,
    IMessagesHandler,
    ITransactionSignature,
    TEvent,
    TMPCAlgorithm,
} from "@fireblocks/ncw-js-sdk";
import { fromBytes } from "viem";

import { BlockchainIncludingTestnet } from "@crossmint/common-sdk-base";

import { CrossmintWalletService } from "../../api/CrossmintWalletService";
import { PasswordEncryptedLocalStorage } from "../../storage/PasswordEncryptedLocalStorage";
import { KeysGenerationError, NonCustodialWalletError, SignTransactionError } from "../../utils/error";
import { getFireblocksAssetId } from "../BlockchainNetworks";

<<<<<<< HEAD
export const FireblocksNCWallet = async (
    userIdentifier: UserIdentifier,
    crossmintService: CrossmintWalletService,
    chain: BlockchainIncludingTestnet,
    passphrase: string,
    ncwData?: {
        walletId: string;
        deviceId: string;
    }
) => {
    const localStorageRepository = new LocalStorageRepository();
=======
type FireblocksNCWWalletInput = {
    userIdentifier: UserIdentifier;
    projectId: string;
    crossmintService: CrossmintService;
    chain: BlockchainIncludingTestnet;
    passphrase: string;
    ncwData?: { walletId: string; deviceId: string };
};

export const FireblocksNCWallet = async ({
    userIdentifier,
    projectId,
    crossmintService,
    chain,
    passphrase,
    ncwData,
}: FireblocksNCWWalletInput) => {
    const localStorageRepository = new LocalStorageRepository(userIdentifier, projectId);
>>>>>>> 0f30b4ed

    let _walletId: string;
    let _deviceId: string;
    let isNew: boolean;

    if (ncwData) {
        _walletId = ncwData.walletId;
        _deviceId = ncwData.deviceId;
        isNew = false;
    } else {
        const ncwData = localStorageRepository.ncwData ?? (await crossmintService.getOrAssignWallet(userIdentifier));
        _walletId = ncwData.walletId;
        _deviceId = ncwData.deviceId;
        isNew = ncwData.isNew !== undefined ? ncwData.isNew : false;
    }

    // Register a message handler to process outgoing message to your API
    const messagesHandler: IMessagesHandler = {
        handleOutgoingMessage: async (message: string) => {
            const rpcResponse = await crossmintService.rpc(_walletId, _deviceId, message);
            if (rpcResponse.error !== undefined) {
                if (rpcResponse.error.code === -1) {
                    //Unexpected physicalDeviceId
                    throw new NonCustodialWalletError(`Unexpected physicalDeviceId`);
                }
                throw new NonCustodialWalletError(`NCW Error: ${rpcResponse.error.message}`);
            }
            return rpcResponse;
        },
    };

    // Register an events handler to handle on various events that the SDK emitts
    const eventsHandler: IEventsHandler = {
        handleEvent: (event: TEvent) => {
            if (
                event.type === "key_descriptor_changed" ||
                event.type === "key_takeover_changed" ||
                event.type === "transaction_signature_changed"
            ) {
                // Do something when the event is fired.
                console.log(event);
            }
        },
    };

    const secureStorageProvider = new PasswordEncryptedLocalStorage(_deviceId, () => {
        return passphrase;
    });

    const fireblocksNCW = await FireblocksNCW.initialize({
        env: "production",
        deviceId: _deviceId,
        messagesHandler,
        eventsHandler,
        secureStorageProvider,
    });

    if (isNew) {
        try {
            await fireblocksNCW.generateMPCKeys(getDefaultAlgorithems());
            await fireblocksNCW.backupKeys(passphrase, _deviceId); //using the deviceId as a passphraseId to match implementation.
        } catch (error: any) {
            await crossmintService.unassignWallet(userIdentifier);
            throw new KeysGenerationError(`Error generating keys. ${error?.title ?? ""}}`);
        }
    } else {
        try {
            await fireblocksNCW.recoverKeys(async (passphraseId) => {
                // Implement logic to fetch the passphrase using the passphraseId
                // For example, fetch from a database or an API

                /*if (!passphrase) {
                    throw new Error("Passphrase not found for given id");
                }*/
                // Now the passphraseId is the deviceId, it will pass the validation
                if (passphraseId !== _deviceId) {
                    throw new Error("Invalid passphraseId. Can not recover the keys.");
                }
                return passphrase;
            });
        } catch (error: any) {
            throw new KeysGenerationError(`Error recovering keys. ${error?.title ?? ""}`);
        }
    }

    localStorageRepository.ncwData = { walletId: _walletId, deviceId: _deviceId };

    return {
        owner: getSmartAccountSignerFromFireblocks(
            crossmintService,
            fireblocksNCW,
            _walletId,
            chain,
            localStorageRepository
        ),
    };
};

export function getSmartAccountSignerFromFireblocks(
    crossmintService: CrossmintWalletService,
    fireblocksNCW: FireblocksNCW,
    walletId: string,
    chain: BlockchainIncludingTestnet,
    localStorageRepository: LocalStorageRepository
): SmartAccountSigner {
    return {
        getAddress: async () => {
            let address = localStorageRepository.ncwAddress;
            if (!address) {
                address = await crossmintService.getAddress(walletId, 0, getFireblocksAssetId(chain));
                localStorageRepository.ncwAddress = address;
            }
            return address as `0x${string}`;
        },
        signMessage: async (msg: Uint8Array | string) => {
            return signMessage(crossmintService, fireblocksNCW, walletId, chain, msg);
        },
        signTypedData: async (params: SignTypedDataParams) => {
            return signTypedData(crossmintService, fireblocksNCW, walletId, chain, params);
        },
    };
}

const signMessage = async (
    crossmintService: CrossmintWalletService,
    fireblocksNCW: FireblocksNCW,
    walletId: string,
    chain: BlockchainIncludingTestnet,
    msg: Uint8Array | string
) => {
    console.log({ physicalDeviceId: fireblocksNCW.getPhysicalDeviceId() });
    const msg_ = msg instanceof Uint8Array ? fromBytes(msg, "hex") : msg;
    const tx = await crossmintService.createTransaction(msg_ as string, walletId, getFireblocksAssetId(chain), false);
    try {
        const result: ITransactionSignature = await fireblocksNCW.signTransaction(tx);
        console.log(`txId: ${result.txId}`, `status: ${result.transactionSignatureStatus}`);
        handleSignTransactionStatus(result);
    } catch (error: any) {
        throw new SignTransactionError(`Error signing transaction. ${error?.title ?? ""}`);
    }
    return (await crossmintService.getSignature(tx)) as `0x${string}`;
};

const signTypedData = async (
    crossmintService: CrossmintWalletService,
    fireblocksNCW: FireblocksNCW,
    walletId: string,
    chain: BlockchainIncludingTestnet,
    params: SignTypedDataParams
) => {
    const tx = await crossmintService.createTransaction(params as any, walletId, getFireblocksAssetId(chain), true);
    try {
        const result: ITransactionSignature = await fireblocksNCW.signTransaction(tx);
        console.log(`txId: ${result.txId}`, `status: ${result.transactionSignatureStatus}`);
        handleSignTransactionStatus(result);
    } catch (error: any) {
        throw new SignTransactionError(`Error signing transaction. ${error?.title ?? ""}`);
    }
    return (await crossmintService.getSignature(tx)) as `0x${string}`;
};

const handleSignTransactionStatus = (result: ITransactionSignature) => {
    if (result.transactionSignatureStatus === "TIMEOUT") {
        throw new SignTransactionError(`Timeout signing transaction ${result.txId}`);
    }
    if (result.transactionSignatureStatus === "ERROR") {
        throw new SignTransactionError(`There has been an error signing transaction ${result.txId}`);
    }
};

const getDefaultAlgorithems = (): Set<TMPCAlgorithm> => {
    const algorithms = new Set<TMPCAlgorithm>();
    algorithms.add("MPC_CMP_ECDSA_SECP256K1");
    return algorithms;
};<|MERGE_RESOLUTION|>--- conflicted
+++ resolved
@@ -18,23 +18,10 @@
 import { KeysGenerationError, NonCustodialWalletError, SignTransactionError } from "../../utils/error";
 import { getFireblocksAssetId } from "../BlockchainNetworks";
 
-<<<<<<< HEAD
-export const FireblocksNCWallet = async (
-    userIdentifier: UserIdentifier,
-    crossmintService: CrossmintWalletService,
-    chain: BlockchainIncludingTestnet,
-    passphrase: string,
-    ncwData?: {
-        walletId: string;
-        deviceId: string;
-    }
-) => {
-    const localStorageRepository = new LocalStorageRepository();
-=======
 type FireblocksNCWWalletInput = {
     userIdentifier: UserIdentifier;
     projectId: string;
-    crossmintService: CrossmintService;
+    crossmintService: CrossmintWalletService;
     chain: BlockchainIncludingTestnet;
     passphrase: string;
     ncwData?: { walletId: string; deviceId: string };
@@ -49,7 +36,6 @@
     ncwData,
 }: FireblocksNCWWalletInput) => {
     const localStorageRepository = new LocalStorageRepository(userIdentifier, projectId);
->>>>>>> 0f30b4ed
 
     let _walletId: string;
     let _deviceId: string;
