import { logError } from "@/services/logging";
import { SignerMap, SignerType } from "@/types";
import {
    SCW_SERVICE,
    TransferError,
    WalletSdkError,
    errorToJSON,
    gelatoBundlerProperties,
    usesGelatoBundler,
} from "@/utils";
import { LoggerWrapper } from "@/utils/log";
<<<<<<< HEAD
import {
    KernelAccountClient,
    KernelSmartAccount,
    createKernelAccountClient,
    createZeroDevPaymasterClient,
} from "@zerodev/sdk";
=======
import type { Deferrable } from "@ethersproject/properties";
import { type TransactionRequest } from "@ethersproject/providers";
import { KernelAccountClient, KernelSmartAccount, createKernelAccountClient } from "@zerodev/sdk";
import { BigNumberish } from "ethers";
>>>>>>> 7d9b9c34
import { EntryPoint } from "permissionless/types/entrypoint";
import type { Hash, HttpTransport, PublicClient, TypedDataDefinition } from "viem";
import { Chain, http, publicActions } from "viem";

import { EVMBlockchainIncludingTestnet } from "@crossmint/common-sdk-base";

import erc20 from "../../ABI/ERC20.json";
import erc721 from "../../ABI/ERC721.json";
import erc1155 from "../../ABI/ERC1155.json";
import { CrossmintWalletService } from "../../api/CrossmintWalletService";
import { getBundlerRPC, getViemNetwork } from "../BlockchainNetworks";
import { ERC20TransferType, SFTTransferType, TransferType } from "../token";
import { paymasterMiddleware } from "./paymaster";

export class EVMAAWallet extends LoggerWrapper {
    public readonly chain: EVMBlockchainIncludingTestnet;
    public readonly publicClient: PublicClient;
    private readonly kernelClient: KernelAccountClient<
        EntryPoint,
        HttpTransport,
        Chain,
        KernelSmartAccount<EntryPoint, HttpTransport>
    >;

    constructor(
        private readonly account: KernelSmartAccount<EntryPoint, HttpTransport>,
        private readonly crossmintService: CrossmintWalletService,
        publicClient: PublicClient<HttpTransport>,
        entryPoint: EntryPoint,
        chain: EVMBlockchainIncludingTestnet
    ) {
        super("EVMAAWallet", { chain, address: account.address });

        const shouldSponsor = !usesGelatoBundler(chain);
        this.kernelClient = createKernelAccountClient({
            account,
            chain: getViemNetwork(chain),
            entryPoint,
            bundlerTransport: http(getBundlerRPC(chain)),
<<<<<<< HEAD
            ...(shouldSponsor && {
                middleware: {
                    sponsorUserOperation: async ({ userOperation }) => {
                        const paymasterClient = createZeroDevPaymasterClient({
                            chain: getViemNetwork(chain),
                            transport: http(getPaymasterRPC(chain)),
                            entryPoint,
                        });
                        return paymasterClient.sponsorUserOperation({
                            userOperation,
                            entryPoint,
                        });
                    },
                },
            }),
=======
            ...(hasEIP1559Support(chain) && paymasterMiddleware({ entryPoint, chain })),
>>>>>>> 7d9b9c34
        });
        this.chain = chain;
        this.publicClient = publicClient;
    }

    public getAddress() {
        return this.kernelClient.account.address;
    }

    public async signMessage(message: string | Uint8Array) {
        return this.logPerformance("SIGN_MESSAGE", async () => {
            try {
                let messageAsString: string;
                if (message instanceof Uint8Array) {
                    const decoder = new TextDecoder();
                    messageAsString = decoder.decode(message);
                } else {
                    messageAsString = message;
                }

                return await this.kernelClient.signMessage({
                    message: messageAsString,
                });
            } catch (error) {
                throw new Error(`Error signing message. If this error persists, please contact support.`);
            }
        });
    }

    public async signTypedData(params: TypedDataDefinition) {
        return this.logPerformance("SIGN_TYPED_DATA", async () => {
            try {
                return await this.kernelClient.signTypedData(params);
            } catch (error) {
                throw new Error(`Error signing typed data. If this error persists, please contact support.`);
            }
        });
    }

    public async transfer(toAddress: string, config: TransferType): Promise<string> {
        return this.logPerformance("TRANSFER", async () => {
            const evmToken = config.token;
            const contractAddress = evmToken.contractAddress as `0x${string}`;
            const publicClient = this.kernelClient.extend(publicActions);
            let transaction: Hash;
            let tokenId: string | undefined;

            try {
                switch (evmToken.type) {
                    case "ft": {
                        const { request } = await publicClient.simulateContract({
                            account: this.account,
                            address: contractAddress,
                            abi: erc20,
                            functionName: "transfer",
                            args: [toAddress, (config as ERC20TransferType).amount],
                            ...(usesGelatoBundler(this.chain) && gelatoBundlerProperties),
                        });
                        transaction = await publicClient.writeContract(request);
                        break;
                    }
                    case "sft": {
                        tokenId = evmToken.tokenId;
                        const { request } = await publicClient.simulateContract({
                            account: this.account,
                            address: contractAddress,
                            abi: erc1155,
                            functionName: "safeTransferFrom",
                            args: [this.getAddress(), toAddress, tokenId, (config as SFTTransferType).quantity, "0x00"],
                            ...(usesGelatoBundler(this.chain) && gelatoBundlerProperties),
                        });
                        transaction = await publicClient.writeContract(request);
                        break;
                    }
                    case "nft": {
                        tokenId = evmToken.tokenId;
                        const { request } = await publicClient.simulateContract({
                            account: this.account,
                            address: contractAddress,
                            abi: erc721,
                            functionName: "safeTransferFrom",
                            args: [this.getAddress(), toAddress, tokenId],
                            ...(usesGelatoBundler(this.chain) && gelatoBundlerProperties),
                        });
                        transaction = await publicClient.writeContract(request);
                        break;
                    }
                    default: {
                        throw new WalletSdkError(`Token not supported`);
                    }
                }

                if (transaction != null) {
                    return transaction;
                } else {
                    throw new TransferError(
                        `Error transferring token ${evmToken.contractAddress}
                    ${!tokenId ? "" : ` tokenId=${tokenId}`}
                    ${!transaction ? "" : ` with transaction hash ${transaction}`}`
                    );
                }
            } catch (error) {
                logError("[TRANSFER] - ERROR_TRANSFERRING_TOKEN", {
                    service: SCW_SERVICE,
                    error: errorToJSON(error),
                    tokenId: tokenId,
                    contractAddress: evmToken.contractAddress,
                    chain: evmToken.chain,
                });
                throw new TransferError(
                    `Error transferring token ${evmToken.contractAddress}${tokenId == null ? "" : `:${tokenId}}`}`
                );
            }
        });
    }

    public getSigner<Type extends SignerType>(type: Type): SignerMap[Type] {
        switch (type) {
            case "viem": {
                return {
                    publicClient: this.publicClient,
                    walletClient: this.kernelClient,
                };
            }
            default:
                logError("[GET_SIGNER] - ERROR", {
                    service: SCW_SERVICE,
                    error: errorToJSON("Invalid signer type"),
                });
                throw new Error("Invalid signer type");
        }
    }

    public async getNFTs() {
        return this.logPerformance("GET_NFTS", async () => {
            return this.crossmintService.fetchNFTs(this.account.address, this.chain);
        });
    }
}<|MERGE_RESOLUTION|>--- conflicted
+++ resolved
@@ -9,19 +9,7 @@
     usesGelatoBundler,
 } from "@/utils";
 import { LoggerWrapper } from "@/utils/log";
-<<<<<<< HEAD
-import {
-    KernelAccountClient,
-    KernelSmartAccount,
-    createKernelAccountClient,
-    createZeroDevPaymasterClient,
-} from "@zerodev/sdk";
-=======
-import type { Deferrable } from "@ethersproject/properties";
-import { type TransactionRequest } from "@ethersproject/providers";
 import { KernelAccountClient, KernelSmartAccount, createKernelAccountClient } from "@zerodev/sdk";
-import { BigNumberish } from "ethers";
->>>>>>> 7d9b9c34
 import { EntryPoint } from "permissionless/types/entrypoint";
 import type { Hash, HttpTransport, PublicClient, TypedDataDefinition } from "viem";
 import { Chain, http, publicActions } from "viem";
@@ -61,25 +49,7 @@
             chain: getViemNetwork(chain),
             entryPoint,
             bundlerTransport: http(getBundlerRPC(chain)),
-<<<<<<< HEAD
-            ...(shouldSponsor && {
-                middleware: {
-                    sponsorUserOperation: async ({ userOperation }) => {
-                        const paymasterClient = createZeroDevPaymasterClient({
-                            chain: getViemNetwork(chain),
-                            transport: http(getPaymasterRPC(chain)),
-                            entryPoint,
-                        });
-                        return paymasterClient.sponsorUserOperation({
-                            userOperation,
-                            entryPoint,
-                        });
-                    },
-                },
-            }),
-=======
-            ...(hasEIP1559Support(chain) && paymasterMiddleware({ entryPoint, chain })),
->>>>>>> 7d9b9c34
+            ...(shouldSponsor && paymasterMiddleware({ entryPoint, chain })),
         });
         this.chain = chain;
         this.publicClient = publicClient;
