--- conflicted
+++ resolved
@@ -79,35 +79,6 @@
         return this.smartAccountClient.account.address;
     }
 
-<<<<<<< HEAD
-=======
-    public async signMessage(message: string | Uint8Array) {
-        return this.logPerformance("SIGN_MESSAGE", async () => {
-            try {
-                let messageAsString: string;
-                if (message instanceof Uint8Array) {
-                    const decoder = new TextDecoder();
-                    messageAsString = decoder.decode(message);
-                } else {
-                    messageAsString = message;
-                }
-
-                return await this.smartAccountClient.signMessage({
-                    message: messageAsString,
-                });
-            } catch (error) {
-                throw new Error(`Error signing message. If this error persists, please contact support.`);
-            }
-        });
-    }
-
-    public async signTypedData(params: TypedDataDefinition) {
-        return this.logPerformance("SIGN_TYPED_DATA", async () => {
-            return await this.smartAccountClient.signTypedData(params);
-        });
-    }
-
->>>>>>> 127cd994
     //TODO @matias: review this method.
     // First, I would like to use TransactionRequest from viem instead of ethers.
     // Second, we need to check if chain supports eip-1559 ro not:
