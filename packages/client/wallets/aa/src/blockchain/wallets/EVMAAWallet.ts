--- conflicted
+++ resolved
@@ -17,19 +17,14 @@
 import type { KernelValidator } from "@zerodev/ecdsa-validator";
 import { serializePermissionAccount, toPermissionValidator } from "@zerodev/permissions";
 import { toECDSASigner } from "@zerodev/permissions/signers";
-import type { KernelAccountClient, KernelSmartAccount } from "@zerodev/sdk";
+import type { KernelSmartAccount } from "@zerodev/sdk";
 import { createKernelAccount, createKernelAccountClient, createZeroDevPaymasterClient } from "@zerodev/sdk";
 import { BigNumberish } from "ethers";
 import { walletClientToSmartAccountSigner } from "permissionless";
 import { createPimlicoPaymasterClient } from "permissionless/clients/pimlico";
 import { EntryPoint } from "permissionless/types/entrypoint";
-<<<<<<< HEAD
-import type { EIP1193Provider, Hash, HttpTransport, PublicClient, TypedDataDefinition } from "viem";
+import type { Hash, HttpTransport, PublicClient, TypedDataDefinition } from "viem";
 import { Hex, createWalletClient, custom, http, publicActions } from "viem";
-=======
-import type { Hash, HttpTransport, PublicClient, TypedDataDefinition } from "viem";
-import { Hex, createWalletClient, custom, http } from "viem";
->>>>>>> fdff8875
 import { Web3 } from "web3";
 
 import { EVMBlockchainIncludingTestnet } from "@crossmint/common-sdk-base";
