import { logError, logInfo } from "@/services/logging";
import { GenerateSignatureDataInput, SignerMap, SignerType } from "@/types";
import {
    SCW_SERVICE,
    TransactionError,
    errorToJSON,
} from "@/utils";
import type { Deferrable } from "@ethersproject/properties";
import { type TransactionRequest } from "@ethersproject/providers";
import type { KernelValidator } from "@zerodev/ecdsa-validator";
import type { KernelAccountClient } from "@zerodev/sdk";
import { createKernelAccount, createKernelAccountClient, createZeroDevPaymasterClient } from "@zerodev/sdk";
import type { KernelSmartAccount } from "@zerodev/sdk";
import { ENTRYPOINT_ADDRESS_V07 } from "permissionless";
import { createPimlicoPaymasterClient } from "permissionless/clients/pimlico";
import { EntryPoint } from "permissionless/types/entrypoint";
import type { EIP1193Provider, Hash, PublicClient, TypedDataDefinition } from "viem";
import { Hex, createWalletClient, custom, http } from "viem";
import type { HttpTransport } from "viem";
import { Web3 } from "web3";

import { EVMBlockchainIncludingTestnet } from "@crossmint/common-sdk-base";

import { CrossmintWalletService } from "../../api/CrossmintWalletService";
import { TChain, entryPoint, getBundlerRPC, getPaymasterRPC, getUrlProviderByBlockchain, getViemNetwork } from "../BlockchainNetworks";
<<<<<<< HEAD
import { Custodian } from "../plugins";
import { TokenType } from "../token";
import { serializePermissionAccount, toPermissionValidator } from "@zerodev/permissions";
import { toECDSASigner } from "@zerodev/permissions/signers"
import { walletClientToSmartAccountSigner } from "permissionless";
=======
import { resolveDeferrable } from "@/utils/deferrable";
>>>>>>> 30064d74

export class EVMAAWallet<B extends EVMBlockchainIncludingTestnet = EVMBlockchainIncludingTestnet> {
    private sessionKeySignerAddress?: Hex;
    private crossmintService: CrossmintWalletService;
    private publicClient: PublicClient;
    private ecdsaValidator: KernelValidator<entryPoint, "ECDSAValidator">;
    private account: KernelSmartAccount<EntryPoint, HttpTransport, TChain>;
    private kernelClient: KernelAccountClient<
        entryPoint,
        HttpTransport,
        TChain,
        KernelSmartAccount<entryPoint, HttpTransport, TChain>
    >;
    chain: B;

    constructor(
        account: KernelSmartAccount<EntryPoint, HttpTransport, TChain>,
        crossmintService: CrossmintWalletService,
        chain: B,
        publicClient: PublicClient,
        ecdsaValidator: KernelValidator<entryPoint, "ECDSAValidator">
    ) {
        this.chain = chain;
        this.crossmintService = crossmintService;
        this.publicClient = publicClient;
        this.ecdsaValidator = ecdsaValidator;
        this.kernelClient = createKernelAccountClient({
            account: account as any,
            entryPoint: ENTRYPOINT_ADDRESS_V07,
            chain: getViemNetwork(chain),
            bundlerTransport: http(getBundlerRPC(chain)),
            middleware: {
                sponsorUserOperation: async ({ userOperation }) => {
                    const paymasterClient = createZeroDevPaymasterClient({
                        chain: getViemNetwork(chain),
                        transport: http(getPaymasterRPC(chain)),
                        entryPoint: ENTRYPOINT_ADDRESS_V07,
                    });
                    return paymasterClient.sponsorUserOperation({
                        userOperation,
                        entryPoint: ENTRYPOINT_ADDRESS_V07,
                    });
                },
            },
        }) as any;
        this.account = account;
    }

    getPaymasterClient() {
        return this.chain === EVMBlockchainIncludingTestnet.BASE ||
            this.chain === EVMBlockchainIncludingTestnet.BASE_SEPOLIA
            ? createPimlicoPaymasterClient({
                chain: getViemNetwork(this.chain as EVMBlockchainIncludingTestnet),
                transport: http(getPaymasterRPC(this.chain)),
                entryPoint: ENTRYPOINT_ADDRESS_V07,
            })
            : createZeroDevPaymasterClient({
                chain: getViemNetwork(this.chain),
                transport: http(getPaymasterRPC(this.chain)),
                entryPoint: ENTRYPOINT_ADDRESS_V07,
            });
    }

    getAddress() {
        return this.kernelClient.account.address;
    }

    async signMessage(message: string | Uint8Array) {
        try {
            let messageAsString: string;
            if (message instanceof Uint8Array) {
                const decoder = new TextDecoder();
                messageAsString = decoder.decode(message);
            } else {
                messageAsString = message;
            }
            return await this.kernelClient.signMessage({ message: messageAsString });
        } catch (error) {
            logError("[SIGN_MESSAGE] - ERROR", {
                service: SCW_SERVICE,
                error: errorToJSON(error),
                signer: this.kernelClient.account,
            });
            throw new Error(`Error signing message. If this error persists, please contact support.`);
        }
    }

    async signTypedData(params: TypedDataDefinition) {
        try {
            return await this.kernelClient.signTypedData(params);
        } catch (error) {
            logError("[SIGN_TYPED_DATA] - ERROR", {
                service: SCW_SERVICE,
                error: errorToJSON(error),
                signer: this.kernelClient.account,
            });
            throw new Error(`Error signing typed data. If this error persists, please contact support.`);
        }
    }

    async sendTransaction(transaction: Deferrable<TransactionRequest>): Promise<Hash> {

        try {
            const decoratedTransaction = await decorateSendTransactionData(transaction);
            const { to, value, gasLimit, nonce, data, maxFeePerGas, maxPriorityFeePerGas } = await resolveDeferrable(
                decoratedTransaction
            );
    
            return await this.kernelClient.sendTransaction({
                to: to as `0x${string}`,
                value: value ? BigInt(value.toString()) : undefined,
                gas: gasLimit ? BigInt(gasLimit.toString()) : undefined,
                nonce: await getNonce(nonce),
                data: await convertData(data),
                maxFeePerGas: maxFeePerGas ? BigInt(maxFeePerGas.toString()) : undefined,
                maxPriorityFeePerGas: maxPriorityFeePerGas ? BigInt(maxPriorityFeePerGas.toString()) : undefined,
                maxFeePerBlobGas: undefined,
                blobs: undefined,
                blobVersionedHashes: undefined,
                kzg: undefined,
                sidecars: undefined,
                type: undefined,
                chain: null,
            });
        } catch (error) {
            logError("[SEND_TRANSACTION] - ERROR_SENDING_TRANSACTION", {
                service: SCW_SERVICE,
                error: errorToJSON(error),
                transaction,
            });
            throw new TransactionError(`Error sending transaction: ${error}`);
        }

    }

    /* Pending new version of transfer
    async transfer(toAddress: string, token: Token, quantity?: number, amount?: BigNumber): Promise<string> {
        const evmToken = token as EVMToken;
        const contractAddress = evmToken.contractAddress as `0x${string}`;
        const publicClient = this.kernelClient.extend(publicActions);
        let transaction;
        try {
            if (amount !== undefined) {
                // Transfer ERC20
                const { request } = await publicClient.simulateContract({
                    account: this.account,
                    address: contractAddress,
                    abi: erc20,
                    functionName: "transfer",
                    args: [toAddress, amount],
                });
                transaction = await publicClient.writeContract(request);
            } else if (quantity !== undefined) {
                // Transfer ERC1155
                const { request } = await publicClient.simulateContract({
                    account: this.account,
                    address: contractAddress,
                    abi: erc1155,
                    functionName: "safeTransferFrom",
                    args: [this.getAddress(), toAddress, evmToken.tokenId, quantity, "0x00"],
                });
                transaction = await publicClient.writeContract(request);
            } else {
                // Transfer ERC721
                const { request } = await publicClient.simulateContract({
                    account: this.account,
                    address: contractAddress,
                    abi: erc721,
                    functionName: "safeTransferFrom",
                    args: [this.getAddress(), toAddress, evmToken.tokenId],
                });
                transaction = await publicClient.writeContract(request);
            }

            if (transaction != null) {
                return transaction;
            } else {
                throw new TransferError(
                    `Error transferring token ${evmToken.tokenId}${
                        !transaction ? "" : ` with transaction hash ${transaction}`
                    }`
                );
            }
        } catch (error) {
            logError("[TRANSFER] - ERROR_TRANSFERRING_TOKEN", {
                service: SCW_SERVICE,
                error: errorToJSON(error),
                tokenId: evmToken.tokenId,
                contractAddress: evmToken.contractAddress,
                chain: evmToken.chain,
            });
            throw new TransferError(`Error transferring token ${evmToken.tokenId}`);
        }
    } */

    getSigner<Type extends SignerType>(type: Type): SignerMap[Type] {
        switch (type) {
            case "viem": {
                return {
                    publicClient: this.publicClient,
                    walletClient: this.kernelClient,
                };
            }
            default:
                logError("[GET_SIGNER] - ERROR", {
                    service: SCW_SERVICE,
                    error: errorToJSON("Invalid signer type"),
                });
                throw new Error("Invalid signer type");
        }
    }

    setSessionKeySignerAddress(sessionKeySignerAddress: Hex) {
        this.sessionKeySignerAddress = sessionKeySignerAddress;
    }
    
    async setCustodianForTokens(tokenType?: TokenType, custodian?: Custodian) {
        try {
            logInfo("[SET_CUSTODIAN_FOR_TOKENS] - INIT", {
                service: SCW_SERVICE,
                tokenType,
                custodian,
            });

            const rpcProvider = getUrlProviderByBlockchain(this.chain);
            const web3 = new Web3(rpcProvider as any);
            const walletClientSigner = createWalletClient({
                chain: getViemNetwork(this.chain as EVMBlockchainIncludingTestnet),
                account: this.sessionKeySignerAddress!,
                transport: custom(web3.provider as EIP1193Provider),
            });

            const smartAccountSigner = walletClientToSmartAccountSigner(walletClientSigner);
            const sessionKeySigner = toECDSASigner({
                signer: smartAccountSigner,
              })

            const sessionKeyValidator = await toPermissionValidator(this.publicClient, {
                entryPoint: ENTRYPOINT_ADDRESS_V07,
                signer: sessionKeySigner,
                policies: [],
              })
            
            const sessionKeyAccount = await createKernelAccount(this.publicClient, {
                entryPoint: ENTRYPOINT_ADDRESS_V07,
                plugins: {
                    sudo: this.ecdsaValidator,
                    regular: sessionKeyValidator,
                },
            });
            const serializedSessionKeyAccount = await serializePermissionAccount(sessionKeyAccount);
            
            const generateSessionKeyDataInput: GenerateSignatureDataInput = {
                sessionKeyData: serializedSessionKeyAccount,
                smartContractWalletAddress: this.kernelClient.account.address,
                chain: this.chain,
                version: 0,
            };
            await this.crossmintService.generateChainData(generateSessionKeyDataInput);
            logInfo("[SET_CUSTODIAN_FOR_TOKENS] - FINISH", {
                service: SCW_SERVICE,
                tokenType,
                custodian,
            });
        } catch (error) {
            logError("[SET_CUSTODIAN_FOR_TOKENS] - ERROR", {
                service: SCW_SERVICE,
                error: errorToJSON(error),
                tokenType,
                custodian,
            });
            throw new Error(`Error setting custodian for tokens. If this error persists, please contact support.`);
        }
    }

    async upgradeVersion() {
        try {
            logInfo("[UPGRADE_VERSION] - INIT", { service: SCW_SERVICE });
            const sessionKeys = await this.crossmintService!.createSessionKey(this.kernelClient.account.address);
            if (sessionKeys == null) {
                throw new Error("Abstract Wallet doesn't have a session key signer address");
            }

            const latestVersion = await this.crossmintService.checkVersion(this.kernelClient.account.address);
            if (latestVersion.isUpToDate) {
                return;
            }

            const versionInfo = latestVersion.latestVersion;
            if (versionInfo == null) {
                throw new Error("New version info not found");
            }

            const enableSig = await this.kernelClient.account.kernelPluginManager.getPluginEnableSignature(
                this.kernelClient.account.address
            );

            await this.crossmintService.updateWallet(this.kernelClient.account.address, enableSig, 1);
            logInfo("[UPGRADE_VERSION - FINISH", { service: SCW_SERVICE });
        } catch (error) {
            logError("[UPGRADE_VERSION] - ERROR", {
                service: SCW_SERVICE,
                error: errorToJSON(error),
            });
            throw new Error(`Error upgrading version. If this error persists, please contact support.`);
        }
    }

    async getNFTs() {
        return this.crossmintService.fetchNFTs(this.account.address, this.chain);
    }
}<|MERGE_RESOLUTION|>--- conflicted
+++ resolved
@@ -8,30 +8,26 @@
 import type { Deferrable } from "@ethersproject/properties";
 import { type TransactionRequest } from "@ethersproject/providers";
 import type { KernelValidator } from "@zerodev/ecdsa-validator";
-import type { KernelAccountClient } from "@zerodev/sdk";
+import type { KernelAccountClient, KernelSmartAccount } from "@zerodev/sdk";
 import { createKernelAccount, createKernelAccountClient, createZeroDevPaymasterClient } from "@zerodev/sdk";
-import type { KernelSmartAccount } from "@zerodev/sdk";
 import { ENTRYPOINT_ADDRESS_V07 } from "permissionless";
 import { createPimlicoPaymasterClient } from "permissionless/clients/pimlico";
 import { EntryPoint } from "permissionless/types/entrypoint";
-import type { EIP1193Provider, Hash, PublicClient, TypedDataDefinition } from "viem";
+import type { EIP1193Provider, Hash, HttpTransport, PublicClient, TypedDataDefinition } from "viem";
 import { Hex, createWalletClient, custom, http } from "viem";
-import type { HttpTransport } from "viem";
 import { Web3 } from "web3";
 
 import { EVMBlockchainIncludingTestnet } from "@crossmint/common-sdk-base";
 
 import { CrossmintWalletService } from "../../api/CrossmintWalletService";
 import { TChain, entryPoint, getBundlerRPC, getPaymasterRPC, getUrlProviderByBlockchain, getViemNetwork } from "../BlockchainNetworks";
-<<<<<<< HEAD
+
+import { resolveDeferrable } from "@/utils/deferrable";
+import { serializePermissionAccount, toPermissionValidator } from "@zerodev/permissions";
+import { toECDSASigner } from "@zerodev/permissions/signers";
+import { walletClientToSmartAccountSigner } from "permissionless";
 import { Custodian } from "../plugins";
 import { TokenType } from "../token";
-import { serializePermissionAccount, toPermissionValidator } from "@zerodev/permissions";
-import { toECDSASigner } from "@zerodev/permissions/signers"
-import { walletClientToSmartAccountSigner } from "permissionless";
-=======
-import { resolveDeferrable } from "@/utils/deferrable";
->>>>>>> 30064d74
 
 export class EVMAAWallet<B extends EVMBlockchainIncludingTestnet = EVMBlockchainIncludingTestnet> {
     private sessionKeySignerAddress?: Hex;
