--- conflicted
+++ resolved
@@ -19,10 +19,6 @@
 } from "@zerodev/sdk";
 import { oneAddress, serializeSessionKeyAccount, signerToSessionKeyValidator } from "@zerodev/session-key";
 import { UserOperation, walletClientToSmartAccountSigner } from "permissionless";
-<<<<<<< HEAD
-import { Hex, createWalletClient, custom, http } from "viem";
-=======
->>>>>>> f3bf0d2b
 import type { Chain, EIP1193Provider, Hash, PublicClient, Transport, TypedDataDefinition } from "viem";
 import { Hex, createWalletClient, custom, http } from "viem";
 import { Web3 } from "web3";
@@ -135,7 +131,7 @@
         }
     }
 
-    /* Pending new version of transfer 
+    /* Pending new version of transfer
     async transfer(toAddress: string, token: Token, quantity?: number, amount?: BigNumber): Promise<string> {
         const evmToken = token as EVMToken;
         const contractAddress = evmToken.contractAddress as `0x${string}`;
@@ -199,13 +195,8 @@
         switch (type) {
             case "viem": {
                 return {
-<<<<<<< HEAD
-                    public: this.publicClient,
-                    wallet: this.kernelClient,
-=======
                     publicClient: this.publicClient,
                     walletClient: this.kernelClient,
->>>>>>> f3bf0d2b
                 };
             }
             default:
