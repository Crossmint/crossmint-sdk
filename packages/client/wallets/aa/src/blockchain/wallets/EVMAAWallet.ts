--- conflicted
+++ resolved
@@ -19,11 +19,7 @@
 } from "@zerodev/sdk";
 import { oneAddress, serializeSessionKeyAccount, signerToSessionKeyValidator } from "@zerodev/session-key";
 import { UserOperation, walletClientToSmartAccountSigner } from "permissionless";
-<<<<<<< HEAD
 import { createPimlicoPaymasterClient } from "permissionless/clients/pimlico";
-import { Hex, createWalletClient, custom, http, publicActions } from "viem";
-=======
->>>>>>> 9d00a57b
 import type { Chain, EIP1193Provider, Hash, PublicClient, Transport, TypedDataDefinition } from "viem";
 import { Hex, createWalletClient, custom, http } from "viem";
 import { Web3 } from "web3";
