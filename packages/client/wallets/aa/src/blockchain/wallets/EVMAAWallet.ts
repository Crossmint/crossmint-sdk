import { logError } from "@/services/logging";
import {
    SCW_SERVICE,
    TransferError,
    WalletSdkError,
    errorToJSON,
    gelatoBundlerProperties,
    usesGelatoBundler,
} from "@/utils";
import { LoggerWrapper } from "@/utils/log";
import { KernelAccountClient, KernelSmartAccount, createKernelAccountClient } from "@zerodev/sdk";
import { SmartAccountClient } from "permissionless";
import { SmartAccount } from "permissionless/accounts";
import { EntryPoint } from "permissionless/types/entrypoint";
import type { Hash, HttpTransport, PublicClient } from "viem";
import { Chain, http, publicActions } from "viem";

import { EVMBlockchainIncludingTestnet } from "@crossmint/common-sdk-base";

import erc20 from "../../ABI/ERC20.json";
import erc721 from "../../ABI/ERC721.json";
import erc1155 from "../../ABI/ERC1155.json";
import { CrossmintWalletService } from "../../api/CrossmintWalletService";
import { getBundlerRPC, getViemNetwork } from "../BlockchainNetworks";
import { ERC20TransferType, SFTTransferType, TransferType } from "../token";
import { paymasterMiddleware } from "./paymaster";
import { toCrossmintSmartAccountClient } from "./smartAccount";

export class EVMAAWallet extends LoggerWrapper {
    public readonly chain: EVMBlockchainIncludingTestnet;
    public readonly publicClient: PublicClient;

    private readonly smartAccountClient: KernelAccountClient<
        EntryPoint,
        HttpTransport,
        Chain,
        KernelSmartAccount<EntryPoint, HttpTransport>
    >;

    constructor(
        private readonly account: KernelSmartAccount<EntryPoint, HttpTransport>,
        private readonly crossmintService: CrossmintWalletService,
        publicClient: PublicClient<HttpTransport>,
        entryPoint: EntryPoint,
        chain: EVMBlockchainIncludingTestnet
    ) {
        super("EVMAAWallet", { chain, address: account.address });

        const kernelClient: KernelAccountClient<
            EntryPoint,
            HttpTransport,
            Chain,
            KernelSmartAccount<EntryPoint, HttpTransport>
        > = createKernelAccountClient({
            account,
            chain: getViemNetwork(chain),
            entryPoint,
            bundlerTransport: http(getBundlerRPC(chain)),
            ...(!usesGelatoBundler(chain) && paymasterMiddleware({ entryPoint, chain })),
        });

        this.smartAccountClient = toCrossmintSmartAccountClient({
            smartAccountClient: kernelClient,
            crossmintChain: chain,
        });
        this.chain = chain;
        this.publicClient = publicClient;
    }

    public getAddress() {
        return this.smartAccountClient.account.address;
    }

<<<<<<< HEAD
    public async signMessage(message: string | Uint8Array) {
        return this.logPerformance("SIGN_MESSAGE", async () => {
            try {
                let messageAsString: string;
                if (message instanceof Uint8Array) {
                    const decoder = new TextDecoder();
                    messageAsString = decoder.decode(message);
                } else {
                    messageAsString = message;
                }

                return await this.smartAccountClient.signMessage({
                    message: messageAsString,
                });
            } catch (error) {
                throw new Error(`Error signing message. If this error persists, please contact support.`);
            }
        });
    }

    public async signTypedData(params: TypedDataDefinition) {
        return this.logPerformance("SIGN_TYPED_DATA", async () => {
            return await this.smartAccountClient.signTypedData(params);
        });
    }

=======
    //TODO @matias: review this method.
    // First, I would like to use TransactionRequest from viem instead of ethers.
    // Second, we need to check if chain supports eip-1559 ro not:
    // - If it does, we need to send maxFeePerGas and maxPriorityFeePerGas
    // - If it doesn't, we need to send gasPrice
    // And with the use of viem TransactionRequest, we can specify the TransactionRequest type (eip1559 or legacy) and be more accurate
    public async sendTransaction(transaction: Deferrable<TransactionRequest>): Promise<Hash> {
        return this.logPerformance("SEND_TRANSACTION", async () => {
            try {
                const decoratedTransaction = await decorateSendTransactionData(transaction);
                const { to, value, gasLimit, nonce, data, maxFeePerGas, maxPriorityFeePerGas } =
                    await resolveDeferrable(decoratedTransaction);

                const txParams = {
                    to: to as `0x${string}`,
                    value: value ? BigInt(value.toString()) : undefined,
                    gas: gasLimit ? BigInt(gasLimit.toString()) : undefined,
                    nonce: await getNonce(nonce),
                    data: await convertData(data),
                    ...this.getLegacyTransactionFeesParamsIfApply({ maxFeePerGas, maxPriorityFeePerGas }),
                };

                logInfo(`[EVMAAWallet - SEND_TRANSACTION] - tx_params: ${JSON.stringify(txParams)}`);

                return await this.smartAccountClient.sendTransaction(txParams);
            } catch (error) {
                throw new TransactionError(`Error sending transaction: ${error}`);
            }
        });
    }

>>>>>>> 6abc4bcf
    public async transfer(toAddress: string, config: TransferType): Promise<string> {
        return this.logPerformance("TRANSFER", async () => {
            const evmToken = config.token;
            const contractAddress = evmToken.contractAddress as `0x${string}`;
            const publicClient = this.smartAccountClient.extend(publicActions);
            let transaction: Hash;
            let tokenId: string | undefined;

            try {
                switch (evmToken.type) {
                    case "ft": {
                        const { request } = await publicClient.simulateContract({
                            account: this.account,
                            address: contractAddress,
                            abi: erc20,
                            functionName: "transfer",
                            args: [toAddress, (config as ERC20TransferType).amount],
                            ...(usesGelatoBundler(this.chain) && gelatoBundlerProperties),
                        });
                        transaction = await publicClient.writeContract(request);
                        break;
                    }
                    case "sft": {
                        tokenId = evmToken.tokenId;
                        const { request } = await publicClient.simulateContract({
                            account: this.account,
                            address: contractAddress,
                            abi: erc1155,
                            functionName: "safeTransferFrom",
                            args: [this.getAddress(), toAddress, tokenId, (config as SFTTransferType).quantity, "0x00"],
                            ...(usesGelatoBundler(this.chain) && gelatoBundlerProperties),
                        });
                        transaction = await publicClient.writeContract(request);
                        break;
                    }
                    case "nft": {
                        tokenId = evmToken.tokenId;
                        const { request } = await publicClient.simulateContract({
                            account: this.account,
                            address: contractAddress,
                            abi: erc721,
                            functionName: "safeTransferFrom",
                            args: [this.getAddress(), toAddress, tokenId],
                            ...(usesGelatoBundler(this.chain) && gelatoBundlerProperties),
                        });
                        transaction = await publicClient.writeContract(request);
                        break;
                    }
                    default: {
                        throw new WalletSdkError(`Token not supported`);
                    }
                }

                if (transaction != null) {
                    return transaction;
                } else {
                    throw new TransferError(
                        `Error transferring token ${evmToken.contractAddress}
                    ${!tokenId ? "" : ` tokenId=${tokenId}`}
                    ${!transaction ? "" : ` with transaction hash ${transaction}`}`
                    );
                }
            } catch (error) {
                logError("[TRANSFER] - ERROR_TRANSFERRING_TOKEN", {
                    service: SCW_SERVICE,
                    error: errorToJSON(error),
                    tokenId: tokenId,
                    contractAddress: evmToken.contractAddress,
                    chain: evmToken.chain,
                });
                throw new TransferError(
                    `Error transferring token ${evmToken.contractAddress}${tokenId == null ? "" : `:${tokenId}}`}`
                );
            }
        });
    }

    public getSigner(type: "viem" = "viem"): {
        publicClient: PublicClient;
        walletClient: SmartAccountClient<EntryPoint, HttpTransport, Chain, SmartAccount<EntryPoint>>;
    } {
        switch (type) {
            case "viem": {
                return {
                    publicClient: this.publicClient,
                    walletClient: this.smartAccountClient,
                };
            }
            default:
                logError("[GET_SIGNER] - ERROR", {
                    service: SCW_SERVICE,
                    error: errorToJSON("Invalid signer type"),
                });
                throw new Error("Invalid signer type");
        }
    }

    public async getNFTs() {
        return this.logPerformance("GET_NFTS", async () => {
            return this.crossmintService.fetchNFTs(this.account.address, this.chain);
        });
    }
}<|MERGE_RESOLUTION|>--- conflicted
+++ resolved
@@ -71,66 +71,6 @@
         return this.smartAccountClient.account.address;
     }
 
-<<<<<<< HEAD
-    public async signMessage(message: string | Uint8Array) {
-        return this.logPerformance("SIGN_MESSAGE", async () => {
-            try {
-                let messageAsString: string;
-                if (message instanceof Uint8Array) {
-                    const decoder = new TextDecoder();
-                    messageAsString = decoder.decode(message);
-                } else {
-                    messageAsString = message;
-                }
-
-                return await this.smartAccountClient.signMessage({
-                    message: messageAsString,
-                });
-            } catch (error) {
-                throw new Error(`Error signing message. If this error persists, please contact support.`);
-            }
-        });
-    }
-
-    public async signTypedData(params: TypedDataDefinition) {
-        return this.logPerformance("SIGN_TYPED_DATA", async () => {
-            return await this.smartAccountClient.signTypedData(params);
-        });
-    }
-
-=======
-    //TODO @matias: review this method.
-    // First, I would like to use TransactionRequest from viem instead of ethers.
-    // Second, we need to check if chain supports eip-1559 ro not:
-    // - If it does, we need to send maxFeePerGas and maxPriorityFeePerGas
-    // - If it doesn't, we need to send gasPrice
-    // And with the use of viem TransactionRequest, we can specify the TransactionRequest type (eip1559 or legacy) and be more accurate
-    public async sendTransaction(transaction: Deferrable<TransactionRequest>): Promise<Hash> {
-        return this.logPerformance("SEND_TRANSACTION", async () => {
-            try {
-                const decoratedTransaction = await decorateSendTransactionData(transaction);
-                const { to, value, gasLimit, nonce, data, maxFeePerGas, maxPriorityFeePerGas } =
-                    await resolveDeferrable(decoratedTransaction);
-
-                const txParams = {
-                    to: to as `0x${string}`,
-                    value: value ? BigInt(value.toString()) : undefined,
-                    gas: gasLimit ? BigInt(gasLimit.toString()) : undefined,
-                    nonce: await getNonce(nonce),
-                    data: await convertData(data),
-                    ...this.getLegacyTransactionFeesParamsIfApply({ maxFeePerGas, maxPriorityFeePerGas }),
-                };
-
-                logInfo(`[EVMAAWallet - SEND_TRANSACTION] - tx_params: ${JSON.stringify(txParams)}`);
-
-                return await this.smartAccountClient.sendTransaction(txParams);
-            } catch (error) {
-                throw new TransactionError(`Error sending transaction: ${error}`);
-            }
-        });
-    }
-
->>>>>>> 6abc4bcf
     public async transfer(toAddress: string, config: TransferType): Promise<string> {
         return this.logPerformance("TRANSFER", async () => {
             const evmToken = config.token;
