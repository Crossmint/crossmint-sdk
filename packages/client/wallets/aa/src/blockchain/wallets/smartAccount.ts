--- conflicted
+++ resolved
@@ -1,9 +1,5 @@
 import { logInfo } from "@/services/logging";
-<<<<<<< HEAD
 import { TransactionError, gelatoBundlerProperties, usesGelatoBundler } from "@/utils";
-=======
-import { gelatoBundlerProperties, usesGelatoBundler } from "@/utils";
->>>>>>> 6abc4bcf
 import { logPerformance } from "@/utils/log";
 import { SmartAccountClient } from "permissionless";
 import { EntryPoint } from "permissionless/types/entrypoint";
