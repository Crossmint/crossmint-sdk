import { CrossmintWalletService } from "@/api";
import { EVMSmartWallet } from "@/blockchain";
import type { UserIdentifier, WalletConfig } from "@/types";
import { CURRENT_VERSION, ZERO_DEV_TYPE, createOwnerSigner } from "@/utils";
import { signerToEcdsaValidator } from "@zerodev/ecdsa-validator";
import { createKernelAccount } from "@zerodev/sdk";
import { EntryPoint, EntryPointVersion } from "permissionless/types/entrypoint";
import { HttpTransport, PublicClient } from "viem";

import { EVMBlockchainIncludingTestnet, blockchainToChainId } from "@crossmint/common-sdk-base";

export default class EOAWalletService {
    constructor(private readonly crossmintService: CrossmintWalletService) {}

    public async getOrCreate({
        userIdentifier,
        chain,
        publicClient,
        entryPoint,
        entryPointVersion,
        walletConfig,
    }: {
        userIdentifier: UserIdentifier;
        chain: EVMBlockchainIncludingTestnet;
        publicClient: PublicClient<HttpTransport>;
        entryPoint: EntryPoint;
        entryPointVersion: EntryPointVersion;
        walletConfig: WalletConfig;
    }) {
        const eoa = await createOwnerSigner({
            chain,
            walletConfig,
        });
        const ecdsaValidator = await signerToEcdsaValidator(publicClient, {
            signer: eoa,
            entryPoint,
        });
        const account = await createKernelAccount(publicClient, {
            plugins: {
                sudo: ecdsaValidator,
            },
            index: BigInt(0),
            entryPoint,
        });

<<<<<<< HEAD
        const wallet = new EVMSmartWallet(account, this.crossmintService, publicClient, entryPoint, chain);
=======
        const wallet = new EVMAAWallet(this.crossmintService, account, publicClient, entryPoint, chain);
>>>>>>> ed7529da
        await this.crossmintService.storeAbstractWallet({
            userIdentifier,
            type: ZERO_DEV_TYPE,
            smartContractWalletAddress: account.address,
            signerData: { eoaAddress: eoa.address, type: "eoa" },
            version: CURRENT_VERSION,
            baseLayer: "evm",
            chainId: blockchainToChainId(chain),
            entryPointVersion,
        });

        return wallet;
    }
}<|MERGE_RESOLUTION|>--- conflicted
+++ resolved
@@ -43,11 +43,7 @@
             entryPoint,
         });
 
-<<<<<<< HEAD
-        const wallet = new EVMSmartWallet(account, this.crossmintService, publicClient, entryPoint, chain);
-=======
-        const wallet = new EVMAAWallet(this.crossmintService, account, publicClient, entryPoint, chain);
->>>>>>> ed7529da
+        const wallet = new EVMSmartWallet(this.crossmintService, account, publicClient, entryPoint, chain);
         await this.crossmintService.storeAbstractWallet({
             userIdentifier,
             type: ZERO_DEV_TYPE,
