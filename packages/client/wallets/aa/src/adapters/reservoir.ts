--- conflicted
+++ resolved
@@ -4,30 +4,10 @@
 import { getBundlerRPC } from "..";
 import { EVMAAWallet } from "../blockchain/wallets/EVMAAWallet";
 
-export function reservoirAdapter(wallet: EVMAAWallet): ReservoirWallet {
+export function reservoirAdapter(smartAccount: EVMAAWallet): ReservoirWallet {
     return {
-<<<<<<< HEAD
-        address: async () => wallet.address,
-        handleSignMessageStep: async (stepItem, _) => {
-            const signData = stepItem.data?.sign;
-            let signature: string | undefined;
-            if (signData) {
-                if (signData.signatureKind === "eip191") {
-                    console.log("Execute Steps: Signing with eip191");
-                    signature = await wallet.signMessage(signData.message);
-                } else if (signData.signatureKind === "eip712") {
-                    console.log("Execute Steps: Signing with eip712");
-                    signature = await wallet.signTypedData({
-                        domain: signData.domain as any,
-                        types: signData.types as any,
-                        primaryType: signData.primaryType,
-                        message: signData.value,
-                    });
-                }
-=======
-        address: async () => wallet.getAddress(),
+        address: async () => smartAccount.address,
         handleSignMessageStep: async ({ data }, _) => {
-            const { walletClient } = wallet.getSigner();
             const signData = data?.sign;
 
             if (signData == null) {
@@ -36,20 +16,19 @@
 
             console.log(`Execute Steps: Signing with ${signData.signatureKind}`);
             if (signData.signatureKind === "eip191") {
-                return walletClient.signMessage({ message: signData.message });
+                return smartAccount.client.wallet.signMessage({ message: signData.message });
             } else if (signData.signatureKind === "eip712") {
-                return walletClient.signTypedData({
+                return smartAccount.client.wallet.signTypedData({
                     domain: signData.domain as any,
                     types: signData.types as any,
                     primaryType: signData.primaryType,
                     message: signData.value,
                 });
->>>>>>> bd8b4e15
             }
         },
         handleSendTransactionStep: async (chainId, stepItem, _) => {
             const stepData = stepItem.data;
-            return wallet.getSigner().walletClient.sendTransaction({
+            return smartAccount.client.wallet.sendTransaction({
                 data: stepData.data,
                 to: stepData.to,
                 value: hexToBigInt((stepData.value as any) || 0),
@@ -64,6 +43,6 @@
                 }),
             });
         },
-        transport: http(getBundlerRPC(wallet.chain)),
+        transport: http(getBundlerRPC(smartAccount.chain)),
     };
 }