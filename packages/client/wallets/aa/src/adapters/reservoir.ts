--- conflicted
+++ resolved
@@ -4,11 +4,7 @@
 import { getBundlerRPC } from "..";
 import { EVMSmartWallet } from "../blockchain/wallets/EVMSmartWallet";
 
-<<<<<<< HEAD
-export function reservoirAdapter(wallet: EVMSmartWallet): ReservoirWallet {
-=======
-export function reservoirAdapter(smartAccount: EVMAAWallet): ReservoirWallet {
->>>>>>> ed7529da
+export function reservoirAdapter(smartAccount: EVMSmartWallet): ReservoirWallet {
     return {
         address: async () => smartAccount.address,
         handleSignMessageStep: async ({ data }, _) => {
