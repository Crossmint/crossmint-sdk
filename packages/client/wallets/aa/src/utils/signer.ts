import { CrossmintWalletService } from "@/api";
import {
    FireblocksNCWallet,
    getBlockExplorerByBlockchain,
    getChainIdByBlockchain,
    getDisplayNameByBlockchain,
    getTickerByBlockchain,
    getTickerNameByBlockchain,
    getUrlProviderByBlockchain,
    getWeb3AuthBlockchain,
} from "@/blockchain";
import { FireblocksNCWSigner, UserIdentifier, WalletConfig, Web3AuthSigner } from "@/types";
import { parseToken } from "@/utils";
import type { SmartAccountSigner } from "@alchemy/aa-core";
import { CHAIN_NAMESPACES } from "@web3auth/base";
import { EthereumPrivateKeyProvider } from "@web3auth/ethereum-provider";
import { Web3Auth } from "@web3auth/single-factor-auth";
import { convertEthersSignerToAccountSigner, getRPCProviderOwner } from "@zerodev/sdk";
import { Signer } from "ethers";

import { BlockchainIncludingTestnet } from "@crossmint/common-sdk-base";

<<<<<<< HEAD
export async function createOwnerSigner(
    userIdentifier: UserIdentifier,
    chain: BlockchainIncludingTestnet,
    walletConfig: WalletConfig,
    crossmintService: CrossmintWalletService
): Promise<SmartAccountSigner> {
=======
type CreateOwnerSignerInput = {
    userIdentifier: UserIdentifier;
    projectId: string;
    chain: BlockchainIncludingTestnet;
    walletConfig: WalletConfig;
    crossmintService: CrossmintService;
};

export async function createOwnerSigner({
    userIdentifier,
    projectId,
    chain,
    walletConfig,
    crossmintService,
}: CreateOwnerSignerInput): Promise<SmartAccountSigner> {
>>>>>>> 0f30b4ed
    if (isFireblocksNCWSigner(walletConfig.signer)) {
        let fireblocks: any;
        if ("walletId" in walletConfig.signer && "deviceId" in walletConfig.signer) {
            const { passphrase, walletId, deviceId } = walletConfig.signer;
            fireblocks = await FireblocksNCWallet({
                userIdentifier,
                projectId,
                crossmintService,
                chain,
                passphrase,
                ncwData: {
                    walletId,
                    deviceId,
                },
            });
        } else {
            const { passphrase } = walletConfig.signer;
            fireblocks = await FireblocksNCWallet({ userIdentifier, projectId, crossmintService, chain, passphrase });
        }
        return fireblocks.owner;
    } else if (isWeb3AuthSigner(walletConfig.signer)) {
        const signer = walletConfig.signer;
        const chainId = getChainIdByBlockchain(chain);
        const chainConfig = {
            chainNamespace: CHAIN_NAMESPACES.EIP155,
            chainId: "0x" + chainId!.toString(16),
            rpcTarget: getUrlProviderByBlockchain(chain),
            displayName: getDisplayNameByBlockchain(chain),
            blockExplorer: getBlockExplorerByBlockchain(chain),
            ticker: getTickerByBlockchain(chain),
            tickerName: getTickerNameByBlockchain(chain),
        };
        const web3auth = new Web3Auth({
            clientId: signer.clientId,
            web3AuthNetwork: getWeb3AuthBlockchain(chain),
            usePnPKey: false,
        });

        const privateKeyProvider = new EthereumPrivateKeyProvider({ config: { chainConfig } });
        await web3auth.init(privateKeyProvider);
        const { sub } = parseToken(signer.jwt);

        const provider = await web3auth.connect({
            verifier: signer.verifierId,
            verifierId: sub,
            idToken: signer.jwt,
        });

        return getRPCProviderOwner(provider);
    } else {
        return convertEthersSignerToAccountSigner(walletConfig.signer as Signer);
    }
}

function isFireblocksNCWSigner(signer: any): signer is FireblocksNCWSigner & { walletId: string; deviceId: string } {
    return signer && signer.type === "FIREBLOCKS_NCW";
}

function isWeb3AuthSigner(signer: any): signer is Web3AuthSigner {
    return signer && signer.type === "WEB3_AUTH";
}<|MERGE_RESOLUTION|>--- conflicted
+++ resolved
@@ -20,20 +20,12 @@
 
 import { BlockchainIncludingTestnet } from "@crossmint/common-sdk-base";
 
-<<<<<<< HEAD
-export async function createOwnerSigner(
-    userIdentifier: UserIdentifier,
-    chain: BlockchainIncludingTestnet,
-    walletConfig: WalletConfig,
-    crossmintService: CrossmintWalletService
-): Promise<SmartAccountSigner> {
-=======
 type CreateOwnerSignerInput = {
     userIdentifier: UserIdentifier;
     projectId: string;
     chain: BlockchainIncludingTestnet;
     walletConfig: WalletConfig;
-    crossmintService: CrossmintService;
+    crossmintService: CrossmintWalletService;
 };
 
 export async function createOwnerSigner({
@@ -43,7 +35,6 @@
     walletConfig,
     crossmintService,
 }: CreateOwnerSignerInput): Promise<SmartAccountSigner> {
->>>>>>> 0f30b4ed
     if (isFireblocksNCWSigner(walletConfig.signer)) {
         let fireblocks: any;
         if ("walletId" in walletConfig.signer && "deviceId" in walletConfig.signer) {
