<<<<<<< HEAD
import { logError } from "@/services/logging";

/**
 * Need to learn when to use it
 */
=======
>>>>>>> f3530f4a
export class NotAuthorizedError extends Error {
    code = "ERROR_NOT_AUTHORIZED";

    constructor(message: string) {
        super(message);

        // ES5 workaround
        Object.setPrototypeOf(this, NotAuthorizedError.prototype);
    }
}

export class RateLimitError extends Error {
    code = "ERROR_RATE_LIMIT";
    retryAfterMs: number;

    constructor(message: string, retryAfterMs: number) {
        super(message);

        this.retryAfterMs = retryAfterMs;

        // ES5 workaround
        Object.setPrototypeOf(this, RateLimitError.prototype);
    }
}

export class PassphraseRequiredError extends Error {
    code = "ERROR_PASSPHRASE_REQUIRED";

    constructor(message: string) {
        super(message);

        // ES5 workaround
        Object.setPrototypeOf(this, PassphraseRequiredError.prototype);
    }
}

export class KeysGenerationError extends Error {
    code = "ERROR_KEYS_GENERATION";

    constructor(message: string) {
        super(message);

        // ES5 workaround
        Object.setPrototypeOf(this, PassphraseRequiredError.prototype);
    }
}

export class SignTransactionError extends Error {
    code = "ERROR_SIGN_TRANSACTION";

    constructor(message: string) {
        super(message);

        // ES5 workaround
        Object.setPrototypeOf(this, PassphraseRequiredError.prototype);
    }
}

export class TransferError extends Error {
    code = "ERROR_TRANSFER";

    constructor(message: string) {
        super(message);

        // ES5 workaround
        Object.setPrototypeOf(this, PassphraseRequiredError.prototype);
    }
}

export class CrossmintServiceError extends Error {
    code = "ERROR_CROSSMINT_SERVICE";

    constructor(message: string) {
        super(message);

        // ES5 workaround
        Object.setPrototypeOf(this, WalletSdkError.prototype);
    }
}

/**
 * Generic undefined error
 */
export class NonCustodialWalletError extends Error {
    code = "ERROR_UNDEFINED";

    constructor(message: string) {
        super(message);

        // ES5 workaround
        Object.setPrototypeOf(this, WalletSdkError.prototype);
    }
}

/**
 * Generic undefined error
 */
export class WalletSdkError extends Error {
    code = "ERROR_UNDEFINED";

    constructor(message: string) {
        super(message);

        // ES5 workaround
        Object.setPrototypeOf(this, WalletSdkError.prototype);
    }
}


export function errorToJSON(error: Error | unknown) {
    const errorToLog = error instanceof Error ? error : { message: "Unknown error", name: "Unknown error" };

    if (!(errorToLog instanceof Error) && (errorToLog as any).constructor?.name !== "SyntheticBaseEvent") {
        logError("ERROR_TO_JSON_FAILED", { error: errorToLog });
        throw new Error("[errorToJSON] err is not instanceof Error nor SyntheticBaseEvent");
    }

    return JSON.parse(JSON.stringify(errorToLog, Object.getOwnPropertyNames(errorToLog)));
}<|MERGE_RESOLUTION|>--- conflicted
+++ resolved
@@ -1,11 +1,8 @@
-<<<<<<< HEAD
 import { logError } from "@/services/logging";
 
 /**
  * Need to learn when to use it
  */
-=======
->>>>>>> f3530f4a
 export class NotAuthorizedError extends Error {
     code = "ERROR_NOT_AUTHORIZED";
 
