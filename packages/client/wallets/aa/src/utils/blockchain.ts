--- conflicted
+++ resolved
@@ -32,13 +32,6 @@
     return polygonCDKchains.includes(chain);
 }
 
-<<<<<<< HEAD
-=======
-export function hasEIP1559Support(chain: EVMBlockchainIncludingTestnet) {
-    return !isPolygonCDK(chain);
-}
-
->>>>>>> 127cd994
 export function usesGelatoBundler(chain: EVMBlockchainIncludingTestnet) {
     return isPolygonCDK(chain);
 }
