--- conflicted
+++ resolved
@@ -1,23 +1,9 @@
-<<<<<<< HEAD
-import type { SmartAccountSigner } from "@alchemy/aa-core";
-import { ZeroDevEthersProvider, convertEthersSignerToAccountSigner } from "@zerodev/sdk";
-import { Signer } from "ethers";
-
-import { CrossmintService } from "./api/CrossmintService";
-import { Blockchain, EVMBlockchain } from "./blockchain/BlockchainNetworks";
-import { EVMAAWallet } from "./blockchain/wallets/EVMAAWallet";
-import { FireblocksNCWallet } from "./blockchain/wallets/FireblocksNCWallet";
-import type { CrossmintAASDKInitParams, FireblocksNCWSigner, UserIdentifier, WalletConfig } from "./types/Config";
-import { CURRENT_VERSION, ZERO_DEV_TYPE, ZERO_PROJECT_ID } from "./utils/constants";
-import { WalletSdkError, errorToJSON } from "./utils/error";
-import { logError, logInfo } from "./services/logging";
-=======
 import { CrossmintService } from "@/api";
 import { Blockchain, EVMAAWallet, getChainIdByBlockchain, getZeroDevProjectIdByBlockchain, isEVMBlockchain } from "@/blockchain";
 import type { CrossmintAASDKInitParams, UserIdentifier, WalletConfig } from "@/types";
-import { CURRENT_VERSION, WalletSdkError, ZERO_DEV_TYPE, createOwnerSigner } from "@/utils";
+import { CURRENT_VERSION, WalletSdkError, ZERO_DEV_TYPE, createOwnerSigner, errorToJSON } from "@/utils";
 import { ZeroDevEthersProvider } from "@zerodev/sdk";
->>>>>>> f3530f4a
+import { logError, logInfo } from "./services/logging";
 
 export class CrossmintAASDK {
     crossmintService: CrossmintService;
@@ -36,24 +22,12 @@
         walletConfig: WalletConfig
     ) {
         try {
-<<<<<<< HEAD
             logInfo("[GET_OR_CREATE_WALLET] - INIT", {
                 userEmail: user.email!,
                 chain,
             });
-
-            let owner: SmartAccountSigner;
-            if ((walletConfig.signer as FireblocksNCWSigner)?.type === "FIREBLOCKS_NCW") {
-                const passphrase = (walletConfig.signer as FireblocksNCWSigner).passphrase;
-                const fireblocks = await FireblocksNCWallet(user.email, this.crossmintService, chain, passphrase);
-                owner = fireblocks.owner;
-            } else {
-                owner = convertEthersSignerToAccountSigner(walletConfig.signer as Signer);
-            }
-=======
             this.crossmintService.setCrossmintUrl(chain);
             const owner = await createOwnerSigner(user, chain, walletConfig, this.crossmintService);
->>>>>>> f3530f4a
 
             const address = await owner.getAddress();
 
@@ -94,20 +68,17 @@
                 chain,
             });
             return evmAAWallet;
-<<<<<<< HEAD
-        } catch (error) {
+        } catch (error: any) {
+
             logError("[GET_OR_CREATE_WALLET] - ERROR_CREATING_WALLET", {
                 error: errorToJSON(error),
                 userEmail: user.email!,
                 chain,
             });
-            throw new WalletSdkError(`Error creating the Wallet.`)
-=======
-        } catch (error: any) {
+
             throw new WalletSdkError(
                 `Error creating the Wallet [${error?.name ?? ""}]`
             );
->>>>>>> f3530f4a
         }
     }
 
