import { CrossmintWalletService } from "@/api";
import { EVMAAWallet, getBundlerRPC } from "@/blockchain";
import {
<<<<<<< HEAD
    type CrossmintAASDKInitParams,
    type EOAWalletConfig,
    type UserIdentifier,
    WalletConfig,
    isEOAWalletConfig,
} from "@/types";
import { CURRENT_VERSION, SCW_SERVICE, WalletSdkError, ZERO_DEV_TYPE, createOwnerSigner, errorToJSON } from "@/utils";
=======
    CURRENT_VERSION,
    WalletSdkError,
    ZERO_DEV_TYPE,
    createOwnerSigner,
    transformBackwardsCompatibleChains,
} from "@/utils";
>>>>>>> 167d599e
import { signerToEcdsaValidator } from "@zerodev/ecdsa-validator";
import { createPasskeyValidator, getPasskeyValidator } from "@zerodev/passkey-validator";
import { createKernelAccount } from "@zerodev/sdk";
import { ENTRYPOINT_ADDRESS_V06, ENTRYPOINT_ADDRESS_V07 } from "permissionless";
import { EntryPointVersion } from "permissionless/types/entrypoint";
import { HttpTransport, PublicClient, createPublicClient, http } from "viem";

import {
    EVMBlockchainIncludingTestnet,
    UserIdentifierParams,
    blockchainToChainId,
    isEVMBlockchain,
    validateAPIKey,
} from "@crossmint/common-sdk-base";

<<<<<<< HEAD
import { logError, logInfo } from "./services/logging";
import { getIdString, parseUserIdentifier } from "./utils/user";

export class CrossmintAASDK {
    private readonly crossmintService: CrossmintWalletService;

    private constructor({ apiKey }: CrossmintAASDKInitParams) {
        if (!validateAPIKey(apiKey).isValid) {
=======
import { LoggerWrapper, logPerformance } from "./utils/log";
import { parseUserIdentifier } from "./utils/user";

export class CrossmintAASDK extends LoggerWrapper {
    crossmintService: CrossmintWalletService;

    private constructor(config: CrossmintAASDKInitParams) {
        super("CrossmintAASDK");
        const validationResult = validateAPIKey(config.apiKey);
        if (!validationResult.isValid) {
>>>>>>> 167d599e
            throw new Error("API key invalid");
        }

        this.crossmintService = new CrossmintWalletService(apiKey);
    }

    static init(params: CrossmintAASDKInitParams): CrossmintAASDK {
        return new CrossmintAASDK(params);
    }

    // Scenarios
    // The user already has a wallet (from "user" & "chain") but the wallet config doesn't match
    public async getOrCreate(
        user: UserIdentifierParams,
        chain: EVMBlockchainIncludingTestnet,
        walletConfig?: WalletConfig
    ) {
<<<<<<< HEAD
        try {
            logInfo("[GET_OR_CREATE_WALLET] - INIT", {
                service: SCW_SERVICE,
                user,
                chain,
            });

            if (!isEVMBlockchain(chain)) {
                throw new WalletSdkError(`The blockchain ${chain} is not supported`);
            }

            const publicClient = createPublicClient({
                transport: http(getBundlerRPC(chain)),
            });

            const userIdentifier = parseUserIdentifier(user);
            // Fetch wallet config

            let wallet: EVMAAWallet;
            if (walletConfig != null && isEOAWalletConfig(walletConfig)) {
                wallet = await this.getOrCreateEOAWallet(userIdentifier, chain, publicClient, walletConfig);
            } else {
                wallet = await this.getOrCreatePasskeyWallet(userIdentifier, chain, publicClient);
            }

            logInfo("[GET_OR_CREATE_WALLET] - FINISH", {
                service: SCW_SERVICE,
                userEmail: user.email!,
                chain,
                address: wallet.address,
            });
            return wallet;
        } catch (error: any) {
            logError("[GET_OR_CREATE_WALLET] - ERROR_CREATING_WALLET", {
                service: SCW_SERVICE,
                error: errorToJSON(error),
                user,
                chain,
            });

            throw new WalletSdkError(`Error creating the Wallet [${error?.name ?? ""}]`);
        }
=======
        return logPerformance(
            "GET_OR_CREATE_WALLET",
            async () => {
                try {
                    chain = transformBackwardsCompatibleChains(chain);

                    if (!isEVMBlockchain(chain)) {
                        throw new WalletSdkError(`The blockchain ${chain} is not supported`);
                    }

                    const userIdentifier = parseUserIdentifier(user);

                    const entryPointVersion = await this.getEntryPointVersion(userIdentifier, chain);
                    const entryPoint = entryPointVersion === "v0.6" ? ENTRYPOINT_ADDRESS_V06 : ENTRYPOINT_ADDRESS_V07;

                    const owner = await createOwnerSigner({
                        chain,
                        walletConfig,
                    });

                    const address = owner.address;

                    const publicClient = createPublicClient({
                        transport: http(getBundlerRPC(chain)),
                    });

                    const ecdsaValidator = await signerToEcdsaValidator(publicClient, {
                        signer: owner,
                        entryPoint,
                    });

                    const account = await createKernelAccount(publicClient, {
                        plugins: {
                            sudo: ecdsaValidator,
                        },
                        index: BigInt(0),
                        entryPoint,
                    });

                    const evmAAWallet = new EVMAAWallet(
                        account,
                        this.crossmintService,
                        chain,
                        publicClient,
                        ecdsaValidator,
                        entryPoint
                    );

                    const abstractAddress = account.address;
                    const { sessionKeySignerAddress } = await this.crossmintService.createSessionKey(abstractAddress);

                    evmAAWallet.setSessionKeySignerAddress(sessionKeySignerAddress);

                    await this.crossmintService.storeAbstractWallet({
                        userIdentifier,
                        type: ZERO_DEV_TYPE,
                        smartContractWalletAddress: abstractAddress,
                        eoaAddress: address,
                        sessionKeySignerAddress,
                        version: CURRENT_VERSION,
                        baseLayer: "evm",
                        chainId: blockchainToChainId(chain),
                        entryPointVersion,
                    });

                    return evmAAWallet;
                } catch (error: any) {
                    throw new WalletSdkError(`Error creating the Wallet ${error?.message ? `: ${error.message}` : ""}`);
                }
            },
            { user, chain }
        );
>>>>>>> 167d599e
    }

    private async registerPasskeyWallet(
        userIdentifier: UserIdentifier,
        chain: EVMBlockchainIncludingTestnet,
        publicClient: PublicClient<HttpTransport>
    ) {
        const entryPoint = ENTRYPOINT_ADDRESS_V07;
        const validator = await createPasskeyValidator(publicClient, {
            passkeyServerUrl: "X",
            entryPoint,
            passkeyName: getIdString(userIdentifier),
        });
        const kernelAccount = await createKernelAccount(publicClient, {
            plugins: {
                sudo: validator,
            },
            entryPoint,
        });
        // TODO save to CM

        // TODO fix the init code type issue w/ kernel account & validator
        return new EVMAAWallet(kernelAccount as any, this.crossmintService, chain, publicClient, entryPoint);
    }

    private async getOrCreatePasskeyWallet(
        userIdentifier: UserIdentifier,
        chain: EVMBlockchainIncludingTestnet,
        publicClient: PublicClient<HttpTransport>
    ) {
        const userHasSetupPasskey = true; // TODO figure this out by fetching from crossmint server.
        const entryPoint = ENTRYPOINT_ADDRESS_V07;

        // Can we deserialize our passkey validator
        const passkeyValidatorParams = {
            passkeyServerUrl: "X",
            entryPoint,
            passkeyName: getIdString(userIdentifier),
        };

        const validator = userHasSetupPasskey
            ? await getPasskeyValidator(publicClient, passkeyValidatorParams)
            : await createPasskeyValidator(publicClient, passkeyValidatorParams);

        // Scenario:
        // If the validator doesn't match here, throw a good error. The dev is responsible for surfacing this to their user.

        const kernelAccount = await createKernelAccount(publicClient, {
            plugins: {
                sudo: validator,
            },
            entryPoint,
        });

        // TODO save to CM

        // TODO fix the init code type issue w/ kernel account & validator
        return new EVMAAWallet(kernelAccount as any, this.crossmintService, chain, publicClient, entryPoint);
    }

    private async get(user: UserIdentifierParams, chain: EVMBlockchainIncludingTestnet): Promise<EVMAAWallet | null> {
        return null;
    }

    private async getOrCreateEOAWallet(
        userIdentifier: UserIdentifier,
        chain: EVMBlockchainIncludingTestnet,
        publicClient: PublicClient<HttpTransport>,
        walletConfig: EOAWalletConfig
    ) {
        const entryPointVersion = await this.getEntryPointVersion(userIdentifier, chain);
        const entryPoint = entryPointVersion === "v0.6" ? ENTRYPOINT_ADDRESS_V06 : ENTRYPOINT_ADDRESS_V07;

        const owner = await createOwnerSigner({
            chain,
            walletConfig,
        });
        const ecdsaValidator = await signerToEcdsaValidator(publicClient, {
            signer: owner,
            entryPoint,
        });

        const account = await createKernelAccount(publicClient, {
            plugins: {
                sudo: ecdsaValidator,
            },
            index: BigInt(0),
            entryPoint,
        });

        const wallet = new EVMAAWallet(account, this.crossmintService, chain, publicClient, entryPoint);
        await this.crossmintService.storeAbstractWallet({
            userIdentifier: userIdentifier,
            type: ZERO_DEV_TYPE,
            smartContractWalletAddress: wallet.address,
            eoaAddress: owner.address,
            sessionKeySignerAddress: "n/a", // TODO
            version: CURRENT_VERSION,
            baseLayer: "evm",
            chainId: blockchainToChainId(chain),
            entryPointVersion,
        });

        return wallet;
    }

    private async getEntryPointVersion(
        userIdentifier: UserIdentifierParams,
        chain: EVMBlockchainIncludingTestnet
    ): Promise<EntryPointVersion> {
        if (userIdentifier.email == null && userIdentifier.userId == null) {
            throw new WalletSdkError(`Email or userId is required to get the entry point version`);
        }

        const { entryPointVersion } = await this.crossmintService.getAbstractWalletEntryPointVersion(
            userIdentifier,
            chain
        );
        return entryPointVersion;
    }
}<|MERGE_RESOLUTION|>--- conflicted
+++ resolved
@@ -1,7 +1,6 @@
 import { CrossmintWalletService } from "@/api";
 import { EVMAAWallet, getBundlerRPC } from "@/blockchain";
 import {
-<<<<<<< HEAD
     type CrossmintAASDKInitParams,
     type EOAWalletConfig,
     type UserIdentifier,
@@ -9,14 +8,6 @@
     isEOAWalletConfig,
 } from "@/types";
 import { CURRENT_VERSION, SCW_SERVICE, WalletSdkError, ZERO_DEV_TYPE, createOwnerSigner, errorToJSON } from "@/utils";
-=======
-    CURRENT_VERSION,
-    WalletSdkError,
-    ZERO_DEV_TYPE,
-    createOwnerSigner,
-    transformBackwardsCompatibleChains,
-} from "@/utils";
->>>>>>> 167d599e
 import { signerToEcdsaValidator } from "@zerodev/ecdsa-validator";
 import { createPasskeyValidator, getPasskeyValidator } from "@zerodev/passkey-validator";
 import { createKernelAccount } from "@zerodev/sdk";
@@ -32,7 +23,6 @@
     validateAPIKey,
 } from "@crossmint/common-sdk-base";
 
-<<<<<<< HEAD
 import { logError, logInfo } from "./services/logging";
 import { getIdString, parseUserIdentifier } from "./utils/user";
 
@@ -41,18 +31,6 @@
 
     private constructor({ apiKey }: CrossmintAASDKInitParams) {
         if (!validateAPIKey(apiKey).isValid) {
-=======
-import { LoggerWrapper, logPerformance } from "./utils/log";
-import { parseUserIdentifier } from "./utils/user";
-
-export class CrossmintAASDK extends LoggerWrapper {
-    crossmintService: CrossmintWalletService;
-
-    private constructor(config: CrossmintAASDKInitParams) {
-        super("CrossmintAASDK");
-        const validationResult = validateAPIKey(config.apiKey);
-        if (!validationResult.isValid) {
->>>>>>> 167d599e
             throw new Error("API key invalid");
         }
 
@@ -70,7 +48,6 @@
         chain: EVMBlockchainIncludingTestnet,
         walletConfig?: WalletConfig
     ) {
-<<<<<<< HEAD
         try {
             logInfo("[GET_OR_CREATE_WALLET] - INIT", {
                 service: SCW_SERVICE,
@@ -111,82 +88,8 @@
                 chain,
             });
 
-            throw new WalletSdkError(`Error creating the Wallet [${error?.name ?? ""}]`);
+            throw new WalletSdkError(`Error creating the Wallet ${error?.message ? `: ${error.message}` : ""}`);
         }
-=======
-        return logPerformance(
-            "GET_OR_CREATE_WALLET",
-            async () => {
-                try {
-                    chain = transformBackwardsCompatibleChains(chain);
-
-                    if (!isEVMBlockchain(chain)) {
-                        throw new WalletSdkError(`The blockchain ${chain} is not supported`);
-                    }
-
-                    const userIdentifier = parseUserIdentifier(user);
-
-                    const entryPointVersion = await this.getEntryPointVersion(userIdentifier, chain);
-                    const entryPoint = entryPointVersion === "v0.6" ? ENTRYPOINT_ADDRESS_V06 : ENTRYPOINT_ADDRESS_V07;
-
-                    const owner = await createOwnerSigner({
-                        chain,
-                        walletConfig,
-                    });
-
-                    const address = owner.address;
-
-                    const publicClient = createPublicClient({
-                        transport: http(getBundlerRPC(chain)),
-                    });
-
-                    const ecdsaValidator = await signerToEcdsaValidator(publicClient, {
-                        signer: owner,
-                        entryPoint,
-                    });
-
-                    const account = await createKernelAccount(publicClient, {
-                        plugins: {
-                            sudo: ecdsaValidator,
-                        },
-                        index: BigInt(0),
-                        entryPoint,
-                    });
-
-                    const evmAAWallet = new EVMAAWallet(
-                        account,
-                        this.crossmintService,
-                        chain,
-                        publicClient,
-                        ecdsaValidator,
-                        entryPoint
-                    );
-
-                    const abstractAddress = account.address;
-                    const { sessionKeySignerAddress } = await this.crossmintService.createSessionKey(abstractAddress);
-
-                    evmAAWallet.setSessionKeySignerAddress(sessionKeySignerAddress);
-
-                    await this.crossmintService.storeAbstractWallet({
-                        userIdentifier,
-                        type: ZERO_DEV_TYPE,
-                        smartContractWalletAddress: abstractAddress,
-                        eoaAddress: address,
-                        sessionKeySignerAddress,
-                        version: CURRENT_VERSION,
-                        baseLayer: "evm",
-                        chainId: blockchainToChainId(chain),
-                        entryPointVersion,
-                    });
-
-                    return evmAAWallet;
-                } catch (error: any) {
-                    throw new WalletSdkError(`Error creating the Wallet ${error?.message ? `: ${error.message}` : ""}`);
-                }
-            },
-            { user, chain }
-        );
->>>>>>> 167d599e
     }
 
     private async registerPasskeyWallet(
