import { CrossmintWalletService } from "@/api";
<<<<<<< HEAD
import { EVMAAWallet, TChain, entryPoint, getBundlerRPC } from "@/blockchain";
import type { CrossmintAASDKInitParams, WalletConfig } from "@/types";
import { CURRENT_VERSION, WalletSdkError, ZERO_DEV_TYPE, createOwnerSigner } from "@/utils";
=======
import { EVMAAWallet, getBundlerRPC } from "@/blockchain";
import type { BackwardsCompatibleChains, CrossmintAASDKInitParams, WalletConfig } from "@/types";
import {
    CURRENT_VERSION,
    WalletSdkError,
    ZERO_DEV_TYPE,
    createOwnerSigner,
    transformBackwardsCompatibleChains,
} from "@/utils";
>>>>>>> 9302f383
import { signerToEcdsaValidator } from "@zerodev/ecdsa-validator";
import { createKernelAccount } from "@zerodev/sdk";
import { ENTRYPOINT_ADDRESS_V06, ENTRYPOINT_ADDRESS_V07 } from "permissionless";
import { EntryPointVersion } from "permissionless/types/entrypoint";
import { createPublicClient, http } from "viem";

import {
    EVMBlockchainIncludingTestnet,
    UserIdentifierParams,
    blockchainToChainId,
    isEVMBlockchain,
    validateAPIKey,
} from "@crossmint/common-sdk-base";

import { LoggerWrapper, logPerformance } from "./utils/log";
import { parseUserIdentifier } from "./utils/user";

export class CrossmintAASDK extends LoggerWrapper {
    crossmintService: CrossmintWalletService;

    private constructor(config: CrossmintAASDKInitParams) {
        super("CrossmintAASDK");
        const validationResult = validateAPIKey(config.apiKey);
        if (!validationResult.isValid) {
            throw new Error("API key invalid");
        }

        this.crossmintService = new CrossmintWalletService(config.apiKey);
    }

    static init(params: CrossmintAASDKInitParams): CrossmintAASDK {
        return new CrossmintAASDK(params);
    }

    async getOrCreateWallet(
        user: UserIdentifierParams,
        chain: EVMBlockchainIncludingTestnet,
        walletConfig: WalletConfig
    ) {
        return logPerformance(
            "GET_OR_CREATE_WALLET",
            async () => {
                try {
                    if (!isEVMBlockchain(chain)) {
                        throw new WalletSdkError(`The blockchain ${chain} is not supported`);
                    }

                    const userIdentifier = parseUserIdentifier(user);

                    const entryPointVersion = await this.getEntryPointVersion(userIdentifier, chain);
                    const entryPoint = entryPointVersion === "v0.6" ? ENTRYPOINT_ADDRESS_V06 : ENTRYPOINT_ADDRESS_V07;

                    const owner = await createOwnerSigner({
                        chain,
                        walletConfig,
                    });

                    const address = owner.address;

                    const publicClient = createPublicClient({
                        transport: http(getBundlerRPC(chain)),
                    });

                    const ecdsaValidator = await signerToEcdsaValidator(publicClient, {
                        signer: owner,
                        entryPoint,
                    });

                    const account = await createKernelAccount(publicClient, {
                        plugins: {
                            sudo: ecdsaValidator,
                        },
                        index: BigInt(0),
                        entryPoint,
                    });

                    const evmAAWallet = new EVMAAWallet(
                        account,
                        this.crossmintService,
                        chain,
                        publicClient,
                        ecdsaValidator,
                        entryPoint
                    );

                    const abstractAddress = account.address;
                    const { sessionKeySignerAddress } = await this.crossmintService.createSessionKey(abstractAddress);

                    evmAAWallet.setSessionKeySignerAddress(sessionKeySignerAddress);

                    await this.crossmintService.storeAbstractWallet({
                        userIdentifier,
                        type: ZERO_DEV_TYPE,
                        smartContractWalletAddress: abstractAddress,
                        eoaAddress: address,
                        sessionKeySignerAddress,
                        version: CURRENT_VERSION,
                        baseLayer: "evm",
                        chainId: blockchainToChainId(chain),
                        entryPointVersion,
                    });

                    return evmAAWallet;
                } catch (error: any) {
                    throw new WalletSdkError(`Error creating the Wallet ${error?.message ? `: ${error.message}` : ""}`);
                }
            },
            { user, chain }
        );
    }

<<<<<<< HEAD
    /**
     * Clears all key material and state from device storage, related to all wallets stored. Call this method when the user signs out of your app, if you don't have a user identifier.
     */
    async purgeAllWalletData(): Promise<void> {
        //Removes the Fireblocks NCW data stored on the localstorage
        const keys = Object.keys(localStorage);
        const keysToDelete = keys.filter((key) => key.startsWith("NCW-"));
        keysToDelete.forEach((key) => {
            localStorage.removeItem(key);
        });
    }

    private async getEntryPointVersion(
=======
    private async getEntryPointVersion<B extends EVMBlockchainIncludingTestnet = EVMBlockchainIncludingTestnet>(
>>>>>>> 9302f383
        userIdentifier: UserIdentifierParams,
        chain: EVMBlockchainIncludingTestnet
    ): Promise<EntryPointVersion> {
        if (userIdentifier.email == null && userIdentifier.userId == null) {
            throw new WalletSdkError(`Email or userId is required to get the entry point version`);
        }

        const { entryPointVersion } = await this.crossmintService.getAbstractWalletEntryPointVersion(
            userIdentifier,
            chain
        );
        return entryPointVersion;
    }
}<|MERGE_RESOLUTION|>--- conflicted
+++ resolved
@@ -1,19 +1,7 @@
 import { CrossmintWalletService } from "@/api";
-<<<<<<< HEAD
-import { EVMAAWallet, TChain, entryPoint, getBundlerRPC } from "@/blockchain";
+import { EVMAAWallet, getBundlerRPC } from "@/blockchain";
 import type { CrossmintAASDKInitParams, WalletConfig } from "@/types";
 import { CURRENT_VERSION, WalletSdkError, ZERO_DEV_TYPE, createOwnerSigner } from "@/utils";
-=======
-import { EVMAAWallet, getBundlerRPC } from "@/blockchain";
-import type { BackwardsCompatibleChains, CrossmintAASDKInitParams, WalletConfig } from "@/types";
-import {
-    CURRENT_VERSION,
-    WalletSdkError,
-    ZERO_DEV_TYPE,
-    createOwnerSigner,
-    transformBackwardsCompatibleChains,
-} from "@/utils";
->>>>>>> 9302f383
 import { signerToEcdsaValidator } from "@zerodev/ecdsa-validator";
 import { createKernelAccount } from "@zerodev/sdk";
 import { ENTRYPOINT_ADDRESS_V06, ENTRYPOINT_ADDRESS_V07 } from "permissionless";
@@ -125,23 +113,7 @@
         );
     }
 
-<<<<<<< HEAD
-    /**
-     * Clears all key material and state from device storage, related to all wallets stored. Call this method when the user signs out of your app, if you don't have a user identifier.
-     */
-    async purgeAllWalletData(): Promise<void> {
-        //Removes the Fireblocks NCW data stored on the localstorage
-        const keys = Object.keys(localStorage);
-        const keysToDelete = keys.filter((key) => key.startsWith("NCW-"));
-        keysToDelete.forEach((key) => {
-            localStorage.removeItem(key);
-        });
-    }
-
     private async getEntryPointVersion(
-=======
-    private async getEntryPointVersion<B extends EVMBlockchainIncludingTestnet = EVMBlockchainIncludingTestnet>(
->>>>>>> 9302f383
         userIdentifier: UserIdentifierParams,
         chain: EVMBlockchainIncludingTestnet
     ): Promise<EntryPointVersion> {
