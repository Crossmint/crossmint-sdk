import { urlToOrigin } from "@/utils/urlToOrigin";

import { EventMap } from "../EventEmitter";
import { EventEmitterWithHandshakeOptions } from "../handshake";
import { HandshakeParent } from "../handshake/Parent";

export class IFrameWindow<IncomingEvents extends EventMap, OutgoingEvents extends EventMap> extends HandshakeParent<
    IncomingEvents,
    OutgoingEvents
> {
    private constructor(
        public iframe: HTMLIFrameElement,
        targetOrigin: string,
        options?: EventEmitterWithHandshakeOptions<IncomingEvents, OutgoingEvents>
    ) {
        const contentWindow = iframe.contentWindow;
        if (!contentWindow) {
            throw new Error("IFrame must have a contentWindow");
        }
        super(contentWindow, targetOrigin, options);
    }

    static async init<IncomingEvents extends EventMap, OutgoingEvents extends EventMap>(
        url: string,
        options?: EventEmitterWithHandshakeOptions<IncomingEvents, OutgoingEvents> & {
            existingIFrame?: HTMLIFrameElement;
        }
    ) {
        return new IFrameWindow<IncomingEvents, OutgoingEvents>(
<<<<<<< HEAD
            options?.existingIFrame || (await createIFrame(url)),
            urlToOrigin(url),
=======
            await createIFrame(url),
            options?.targetOrigin || urlToOrigin(url),
>>>>>>> be263795
            options
        );
    }
}

async function createIFrame(url: string): Promise<HTMLIFrameElement> {
    const iframe = document.createElement("iframe");
    iframe.src = url;

    return new Promise((resolve, reject) => {
        iframe.onload = () => resolve(iframe);
        iframe.onerror = () => reject("Failed to load iframe content");

        document.body.appendChild(iframe);
    });
}<|MERGE_RESOLUTION|>--- conflicted
+++ resolved
@@ -27,13 +27,8 @@
         }
     ) {
         return new IFrameWindow<IncomingEvents, OutgoingEvents>(
-<<<<<<< HEAD
             options?.existingIFrame || (await createIFrame(url)),
-            urlToOrigin(url),
-=======
-            await createIFrame(url),
             options?.targetOrigin || urlToOrigin(url),
->>>>>>> be263795
             options
         );
     }
