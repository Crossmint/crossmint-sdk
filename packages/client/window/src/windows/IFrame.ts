import { urlToOrigin } from "@/utils/urlToOrigin";

import { EventMap } from "../EventEmitter";
import { EventEmitterWithHandshakeOptions } from "../handshake";
import { HandshakeParent } from "../handshake/Parent";

export class IFrameWindow<IncomingEvents extends EventMap, OutgoingEvents extends EventMap> extends HandshakeParent<
    IncomingEvents,
    OutgoingEvents
> {
    private constructor(
        public iframe: HTMLIFrameElement,
        targetOrigin: string,
        options?: EventEmitterWithHandshakeOptions<IncomingEvents, OutgoingEvents>
    ) {
        const contentWindow = iframe.contentWindow;
        if (!contentWindow) {
            throw new Error("IFrame must have a contentWindow");
        }
        super(contentWindow, targetOrigin, options);
    }

    static async init<IncomingEvents extends EventMap, OutgoingEvents extends EventMap>(
<<<<<<< HEAD
        url: string,
        options?: EventEmitterWithHandshakeOptions<IncomingEvents, OutgoingEvents> & {
            existingIFrame?: HTMLIFrameElement;
        }
    ) {
        return new IFrameWindow<IncomingEvents, OutgoingEvents>(
            options?.existingIFrame || (await createIFrame(url)),
            options?.targetOrigin || urlToOrigin(url),
            options
        );
=======
        urlOrExistingIframe: string | HTMLIFrameElement,
        options?: EventEmitterWithHandshakeOptions<IncomingEvents, OutgoingEvents>
    ) {
        const iframe =
            typeof urlOrExistingIframe === "string" ? await createIFrame(urlOrExistingIframe) : urlOrExistingIframe;
        const targetOrigin = options?.targetOrigin || urlToOrigin(iframe.src);
        return new IFrameWindow<IncomingEvents, OutgoingEvents>(iframe, targetOrigin, options);
>>>>>>> fda5b232
    }
}

async function createIFrame(url: string): Promise<HTMLIFrameElement> {
    const iframe = document.createElement("iframe");
    iframe.src = url;

    return new Promise((resolve, reject) => {
        iframe.onload = () => resolve(iframe);
        iframe.onerror = () => reject("Failed to load iframe content");

        document.body.appendChild(iframe);
    });
}<|MERGE_RESOLUTION|>--- conflicted
+++ resolved
@@ -21,18 +21,6 @@
     }
 
     static async init<IncomingEvents extends EventMap, OutgoingEvents extends EventMap>(
-<<<<<<< HEAD
-        url: string,
-        options?: EventEmitterWithHandshakeOptions<IncomingEvents, OutgoingEvents> & {
-            existingIFrame?: HTMLIFrameElement;
-        }
-    ) {
-        return new IFrameWindow<IncomingEvents, OutgoingEvents>(
-            options?.existingIFrame || (await createIFrame(url)),
-            options?.targetOrigin || urlToOrigin(url),
-            options
-        );
-=======
         urlOrExistingIframe: string | HTMLIFrameElement,
         options?: EventEmitterWithHandshakeOptions<IncomingEvents, OutgoingEvents>
     ) {
@@ -40,7 +28,6 @@
             typeof urlOrExistingIframe === "string" ? await createIFrame(urlOrExistingIframe) : urlOrExistingIframe;
         const targetOrigin = options?.targetOrigin || urlToOrigin(iframe.src);
         return new IFrameWindow<IncomingEvents, OutgoingEvents>(iframe, targetOrigin, options);
->>>>>>> fda5b232
     }
 }
 
