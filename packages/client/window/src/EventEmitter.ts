--- conflicted
+++ resolved
@@ -112,13 +112,10 @@
             let interval: ReturnType<typeof setInterval> | undefined = undefined;
 
             const timer = setTimeout(() => {
-<<<<<<< HEAD
                 console.log(
                     `[EventEmitter] sendAction() - Timeout reached for response event: ${String(responseEvent)}`
                 );
-=======
                 this.off(responseListenerId);
->>>>>>> 5fa49aeb
                 reject(
                     `Timed out waiting for ${String(responseEvent)} event${
                         options?.condition ? ", with condition," : ""
