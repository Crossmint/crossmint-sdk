--- conflicted
+++ resolved
@@ -5,9 +5,9 @@
 
 export function CrossmintPaymentElement(props: PaymentElement) {
     const [height, setHeight] = useState(0);
-<<<<<<< HEAD
-    const {getIframeUrl, listenToEvents, emitQueryParams} = crossmintPaymentService(props);
-    const {listenToEvents: listenToUiEvents} = crossmintUiService({environment: props.environment});
+    const { getIframeUrl, listenToEvents, emitQueryParams } = crossmintPaymentService(props);
+    const { listenToEvents: listenToUiEvents } = crossmintUiService({ environment: props.environment });
+    const [url] = useState(getIframeUrl());
 
     useEffect(() => {
         const clearListener = listenToEvents((event: MessageEvent<CrossmintCheckoutEvent>) => props.onEvent?.(event.data));
@@ -17,16 +17,7 @@
                 clearListener();
             }
         }
-    }, [listenToEvents, props.onEvent]);
-=======
-    const { getIframeUrl, listenToEvents, emitQueryParams } = crossmintPaymentService(props);
-    const { listenToEvents: listenToUiEvents } = crossmintUiService({ environment: props.environment });
-    const [url] = useState(getIframeUrl());
-
-    useEffect(() => {
-        listenToEvents((event: MessageEvent<CrossmintCheckoutEvent>) => props.onEvent?.(event.data));
     }, []);
->>>>>>> f239c933
 
     useEffect(() => {
         const clearListener = listenToUiEvents((event: MessageEvent<any>) => {
