import { CSSProperties, MouseEvent } from "react";
import { CrossmintPayButtonProps, BaseButtonProps } from "@crossmint/client-sdk-base";

export interface CrossmintPayButtonReactProps extends CrossmintPayButtonProps {
    onClick?: (e: MouseEvent<HTMLButtonElement>) => void;
    style?: CSSProperties;
}

<<<<<<< HEAD
export interface CrossmintPayButtonProps extends BaseButtonProps {
    collectionTitle?: string;
    collectionDescription?: string;
    collectionPhoto?: string;
    mintTo?: string;
    emailTo?: string;
    listingId?: string;
    showOverlay?: boolean;
    hideMintOnInactiveClient?: boolean;
    mintConfig?: PayButtonConfig;
    webhookPassedArgs?: any;
}

export interface CrossmintStatusButtonProps extends BaseButtonProps {
    platformId?: string;
    mintConfig?: StatusButtonConfig;
=======
export interface CrossmintStatusButtonReactProps extends BaseButtonProps {
    onClick?: (e: MouseEvent<HTMLButtonElement>) => void;
    style?: CSSProperties;
>>>>>>> 37cd72eb
}<|MERGE_RESOLUTION|>--- conflicted
+++ resolved
@@ -6,26 +6,7 @@
     style?: CSSProperties;
 }
 
-<<<<<<< HEAD
-export interface CrossmintPayButtonProps extends BaseButtonProps {
-    collectionTitle?: string;
-    collectionDescription?: string;
-    collectionPhoto?: string;
-    mintTo?: string;
-    emailTo?: string;
-    listingId?: string;
-    showOverlay?: boolean;
-    hideMintOnInactiveClient?: boolean;
-    mintConfig?: PayButtonConfig;
-    webhookPassedArgs?: any;
-}
-
-export interface CrossmintStatusButtonProps extends BaseButtonProps {
-    platformId?: string;
-    mintConfig?: StatusButtonConfig;
-=======
 export interface CrossmintStatusButtonReactProps extends BaseButtonProps {
     onClick?: (e: MouseEvent<HTMLButtonElement>) => void;
     style?: CSSProperties;
->>>>>>> 37cd72eb
 }