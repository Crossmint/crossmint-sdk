import React, { FC, MouseEventHandler, useCallback, useEffect, useMemo, useState } from "react";

import { baseUrls, crossmintStatusService, onboardingRequestStatusResponse } from "@crossmint/client-sdk-base";

import { formatProps, useStyles } from "./styles";
import { CrossmintStatusButtonReactProps } from "./types";
import { isClientSide } from "./utils";
<<<<<<< HEAD
import {
    baseUrls,
    onboardingRequestStatusResponse,
    crossmintStatusService,
    clientNames,
} from "@crossmint/client-sdk-base";
=======
>>>>>>> 0f351d0d
import { LIB_VERSION } from "./version";

export const CrossmintStatusButton: FC<CrossmintStatusButtonReactProps> = ({
    className,
    disabled,
    onClick,
    style,
    tabIndex,
    theme = "dark",
    clientId,
    auctionId,
    platformId,
    mintConfig,
    environment,
    ...props
}) => {
    const [status, setStatus] = useState(onboardingRequestStatusResponse.WAITING_SUBMISSION);

    const { goToOnboarding, fetchClientIntegration, getButtonText, isButtonDisabled } = crossmintStatusService({
        libVersion: LIB_VERSION,
        clientId,
        environment,
        platformId,
        auctionId,
        mintConfig,
        setStatus,
        clientName: clientNames.reactUi,
    });

    const handleClick: MouseEventHandler<HTMLButtonElement> = useCallback(
        (event) => {
            if (onClick) onClick(event);

            if (status === onboardingRequestStatusResponse.WAITING_SUBMISSION) {
                goToOnboarding();
                return;
            }
        },
        [status]
    );

    useEffect(() => {
        fetchClientIntegration();

        const interval = setInterval(() => {
            fetchClientIntegration();
        }, 60 * 1000);

        return () => clearInterval(interval);
    }, []);

    const classes = useStyles(formatProps(theme));

    const content = useMemo(() => {
        return <p className={classes.crossmintParagraph}>{getButtonText(status)}</p>;
    }, [status]);

    return (
        <>
            {isClientSide && (
                <button
                    className={`${classes.crossmintButton} ${className || ""}`}
                    disabled={isButtonDisabled(status)}
                    onClick={handleClick}
                    style={{ ...style }}
                    tabIndex={tabIndex}
                    {...props}
                >
                    <img
                        className={classes.crossmintImg}
                        src={`${baseUrls.prod}/assets/crossmint/logo.png`}
                        alt="Crossmint logo"
                    />
                    {content}
                </button>
            )}
        </>
    );
};<|MERGE_RESOLUTION|>--- conflicted
+++ resolved
@@ -1,19 +1,15 @@
 import React, { FC, MouseEventHandler, useCallback, useEffect, useMemo, useState } from "react";
 
-import { baseUrls, crossmintStatusService, onboardingRequestStatusResponse } from "@crossmint/client-sdk-base";
+import {
+    baseUrls,
+    crossmintStatusService,
+    onboardingRequestStatusResponse,
+    clientNames,
+} from "@crossmint/client-sdk-base";
 
 import { formatProps, useStyles } from "./styles";
 import { CrossmintStatusButtonReactProps } from "./types";
 import { isClientSide } from "./utils";
-<<<<<<< HEAD
-import {
-    baseUrls,
-    onboardingRequestStatusResponse,
-    crossmintStatusService,
-    clientNames,
-} from "@crossmint/client-sdk-base";
-=======
->>>>>>> 0f351d0d
 import { LIB_VERSION } from "./version";
 
 export const CrossmintStatusButton: FC<CrossmintStatusButtonReactProps> = ({
