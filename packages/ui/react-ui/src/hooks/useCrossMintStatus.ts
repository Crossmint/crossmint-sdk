--- conflicted
+++ resolved
@@ -1,11 +1,8 @@
 import { useState, useEffect } from "react";
-<<<<<<< HEAD
+import { validate } from "uuid";
+import { PublicKey } from "@solana/web3.js";
 import { LIB_VERSION } from "../version";
 import { clientNames, baseUrls, customHeaders } from "../../../types";
-=======
-import { validate } from "uuid";
-import { PublicKey } from "@solana/web3.js";
->>>>>>> fd3a5f63
 
 export enum OnboardingRequestStatusResponse {
     WAITING_SUBMISSION = "waiting-submission",
@@ -27,9 +24,6 @@
     development: boolean;
 }
 
-<<<<<<< HEAD
-export default function useCrossMintStatus({ clientId, development }: IProps) {
-=======
 const validateClientId = (clientId: string): boolean => {
     try {
         const isValid = validate(clientId) || new PublicKey(clientId);
@@ -40,8 +34,7 @@
     }
 };
 
-export default function useCrossMintStatus({ clientId }: IProps) {
->>>>>>> fd3a5f63
+export default function useCrossMintStatus({ clientId, development }: IProps) {
     const [status, setStatus] = useState<OnboardingRequestStatusResponse>(
         OnboardingRequestStatusResponse.WAITING_SUBMISSION
     );
