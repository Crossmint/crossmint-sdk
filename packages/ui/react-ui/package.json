--- conflicted
+++ resolved
@@ -1,10 +1,6 @@
 {
     "name": "@crossmint/client-sdk-react-ui",
-<<<<<<< HEAD
-    "version": "0.1.4-alpha.1",
-=======
     "version": "0.1.4-alpha.2",
->>>>>>> fe383c51
     "author": "Paella Labs Inc",
     "license": "Apache-2.0",
     "repository": "https://github.com/CrossMint/crossmint-client-sdk",
@@ -36,11 +32,7 @@
         "test": "jest"
     },
     "dependencies": {
-<<<<<<< HEAD
-        "@crossmint/client-sdk-base": "^0.1.0-alpha.1",
-=======
         "@crossmint/client-sdk-base": "^0.1.0-alpha.2",
->>>>>>> fe383c51
         "react": "^17.0.2",
         "react-dom": "^17.0.2",
         "react-jss": "^10.9.0",
