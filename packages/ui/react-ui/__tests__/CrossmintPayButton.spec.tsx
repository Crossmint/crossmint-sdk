import React from "react";
import { render, fireEvent, screen, act } from "@testing-library/react";
import "@testing-library/jest-dom";
import { baseUrls } from "@crossmint/client-sdk-base";

import { CrossmintPayButton } from "../src/CrossmintPayButton";
import { LIB_VERSION } from "../src/version";

// TODO(#60): create a global service for this to work everywhere and to be able to customize resolved/rejected responses
const fetchReturns = Promise.resolve({
    json: () => Promise.resolve({}),
}) as any;
global.fetch = jest.fn(() => fetchReturns);

// TODO(#61): make this automatically mocked in every test suite
const openReturns = {} as Window;
global.open = jest.fn(() => openReturns);
global.console = {
    log: jest.fn(),
    error: jest.fn(),
    warn: jest.fn(),
} as any;

const defaultProps = {
    collectionTitle: "CollectionTitle",
    collectionDescription: "CollectionDescription",
    collectionPhoto: "CollectionPhoto",
    clientId: "a4e1bfcc-9884-11ec-b909-0242ac120002",
};

afterEach(() => {
    jest.clearAllMocks();
});

describe("CrossmintPayButton", () => {
    test("should open window with correct url", async () => {
        render(<CrossmintPayButton {...defaultProps} />);

        await act(async () => {
            fireEvent.click(screen.getByText("Buy with credit card"));
        });
        // TODO(#62): make this tests a bit more maintainable
        expect(global.open).toHaveBeenCalledWith(
            `https://www.crossmint.io/signin?callbackUrl=https%3A%2F%2Fwww.crossmint.io%2Fcheckout%2Fmint%3FclientId%3D${encodeURIComponent(
                defaultProps.clientId
            )}%26closeOnSuccess%3Dfalse%26clientName%3Dclient-sdk-react-ui%26clientVersion%3D${LIB_VERSION}%26mintConfig%3D%257B%2522type%2522%253A%2522candy-machine%2522%257D%26collectionTitle%3D${encodeURIComponent(
                defaultProps.collectionTitle
            )}%26collectionDescription%3D${encodeURIComponent(
                defaultProps.collectionDescription
            )}%26collectionPhoto%3D${encodeURIComponent(defaultProps.collectionPhoto)}`,
            "popUpWindow",
            "height=750,width=400,left=312,top=9,resizable=yes,scrollbars=yes,toolbar=yes,menubar=true,location=no,directories=no, status=yes"
        );
    });

    describe("`onboardingRequests/{clientId}/status` endpoint", () => {
        test("should only be called when instanciating the button with `hideMintOnInactiveClient` prop", async () => {
            await act(async () => {
                render(<CrossmintPayButton {...defaultProps} hideMintOnInactiveClient={true} />);
            });
            expect(global.fetch).toHaveBeenCalledWith(
                `https://www.crossmint.io/api/crossmint/onboardingRequests/${defaultProps.clientId}/status`,
                { headers: { "X-Client-Name": "client-sdk-react-ui", "X-Client-Version": LIB_VERSION } }
            );
        });

        test("should not be called when not passing `hideMintOnInactiveClient` prop", async () => {
            await act(async () => {
                render(<CrossmintPayButton {...defaultProps} />);
            });
            expect(global.fetch).not.toHaveBeenCalled();
        });

        test("should  be called with free string url when `environment` prop passed", async () => {
            await act(async () => {
                render(
                    <CrossmintPayButton
                        {...defaultProps}
                        environment="localhost:3001"
                        hideMintOnInactiveClient={true}
                    />
                );
            });
            expect(global.fetch).toHaveBeenCalledWith(expect.stringContaining("localhost:3001"), expect.anything());
        });

        test("should be called with stating url when passing `staging` enum in `environment` prop", async () => {
<<<<<<< HEAD
            await act(async () => {
                render(<CrossmintPayButton {...defaultProps} environment="staging" hideMintOnInactiveClient={true} />);
            });
            expect(global.fetch).toHaveBeenCalledWith(
                expect.stringContaining("https://staging.crossmint.io"),
                expect.anything()
            );
        });

        test("should be called with stating url when passing `prod` enum in `environment` prop", async () => {
            await act(async () => {
                render(<CrossmintPayButton {...defaultProps} environment="prod" hideMintOnInactiveClient={true} />);
            });
            expect(global.fetch).toHaveBeenCalledWith(
                expect.stringContaining("https://www.crossmint.io"),
                expect.anything()
            );
        });

        test("should not be called if clientId is not a UUID", async () => {
            const notUUIDString = "randomString";
            await act(async () => {
                render(
                    <CrossmintPayButton {...defaultProps} clientId={notUUIDString} hideMintOnInactiveClient={true} />
=======
            await act(async () => {
                render(
                    <CrossmintPayButton
                        {...defaultProps}
                        environment={baseUrls.staging}
                        hideMintOnInactiveClient={true}
                    />
>>>>>>> 44540188
                );
            });
            expect(global.fetch).toHaveBeenCalledWith(
                expect.stringContaining("https://staging.crossmint.io"),
                expect.anything()
            );
        });

        test("should be called with stating url when passing `prod` enum in `environment` prop", async () => {
            await act(async () => {
                render(
                    <CrossmintPayButton {...defaultProps} environment={baseUrls.prod} hideMintOnInactiveClient={true} />
                );
            });
            expect(global.fetch).toHaveBeenCalledWith(
                expect.stringContaining("https://www.crossmint.io"),
                expect.anything()
            );
        });

        test("should not be called if clientId is not a UUID", async () => {
            const notUUIDString = "randomString";
            await act(async () => {
                render(
                    <CrossmintPayButton {...defaultProps} clientId={notUUIDString} hideMintOnInactiveClient={true} />
                );
            });
            expect(global.fetch).not.toHaveBeenCalled();
        });
    });
});<|MERGE_RESOLUTION|>--- conflicted
+++ resolved
@@ -85,7 +85,6 @@
         });
 
         test("should be called with stating url when passing `staging` enum in `environment` prop", async () => {
-<<<<<<< HEAD
             await act(async () => {
                 render(<CrossmintPayButton {...defaultProps} environment="staging" hideMintOnInactiveClient={true} />);
             });
@@ -110,15 +109,6 @@
             await act(async () => {
                 render(
                     <CrossmintPayButton {...defaultProps} clientId={notUUIDString} hideMintOnInactiveClient={true} />
-=======
-            await act(async () => {
-                render(
-                    <CrossmintPayButton
-                        {...defaultProps}
-                        environment={baseUrls.staging}
-                        hideMintOnInactiveClient={true}
-                    />
->>>>>>> 44540188
                 );
             });
             expect(global.fetch).toHaveBeenCalledWith(
