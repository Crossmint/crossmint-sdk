--- conflicted
+++ resolved
@@ -19,13 +19,6 @@
         "publish": "lerna publish from-package",
         "test": "lerna run test"
     },
-<<<<<<< HEAD
-    "lint-staged": {
-        "**/*.+(js|json|md|mdx|ts|tsx)": "biome check --write",
-        "**/package.json": "sort-package-json"
-    },
-=======
->>>>>>> 5fd899a5
     "devDependencies": {
         "@biomejs/biome": "1.8.3",
         "@changesets/cli": "2.27.1",
