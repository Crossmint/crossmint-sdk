import { useWallet, useAuth, type Balances } from "@crossmint/client-sdk-react-native-ui";
import { useEffect, useMemo, useState } from "react";
import { ActivityIndicator, Button, Text, View, TextInput, StyleSheet, ScrollView, Alert } from "react-native";
import * as Linking from "expo-linking";
import { fundUSDC } from "@/utils/usdcFaucet";
import { HeadlessSigning } from "@/components/headless-signing";

export default function Index() {
    const { loginWithOAuth, user, logout, createAuthSession, jwt } = useAuth();
    const { wallet, status: walletStatus } = useWallet();
    const walletAddress = useMemo(() => wallet?.address, [wallet]);
    const url = Linking.useURL();

    const [balances, setBalances] = useState<Balances | null>(null);
    const [isLoading, setIsLoading] = useState<boolean>(false);

    const [txLink, setTxLink] = useState<string | null>(null);
    const [recipientAddress, setRecipientAddress] = useState("");
    const [amount, setAmount] = useState<string>("");

    console.log("wallet", wallet);

    useEffect(() => {
        if (url != null) {
            createAuthSession(url);
        }
    }, [url, createAuthSession]);

    useEffect(() => {
        async function fetchBalances() {
            if (wallet == null) {
                return;
            }
            try {
                const balances = await wallet.balances();
                setBalances(balances);
            } catch (error) {
                console.log("Error fetching wallet balances:", error);
            }
        }
        fetchBalances();
    }, [wallet]);

<<<<<<< HEAD
    const handleAction = async (action: () => Promise<any> | void) => {
        setIsLoading(true);
        setUiError(null);
        setTxLink(null);
        try {
            await action();
        } catch (e: any) {
            console.error(e);
            const message = e.message || "An unexpected error occurred.";
            setUiError(message);
            Alert.alert("Error", message);
        } finally {
            setIsLoading(false);
        }
    };

    async function initWallet() {
        if (user == null) {
            console.log("User not logged in");
            return;
        }
        setIsLoading(true);
        try {
            await getOrCreateWallet({ chain: "solana", signer: { type: "email" } });
        } catch (error) {
            console.error("Error initializing wallet:", error);
        } finally {
            setIsLoading(false);
        }
    }

=======
>>>>>>> cc7ffd41
    async function onHandleFundUSDC() {
        if (walletAddress == null) {
            console.log("Wallet address not found");
            return;
        }
        setIsLoading(true);
        try {
            await fundUSDC({
                jwt: jwt ?? "",
                walletAddress: walletAddress ?? "",
                amount: 5,
            });
        } catch (error) {
            console.error("Error funding USDC:", error);
        } finally {
            setIsLoading(false);
        }
    }

    async function sendUSDC() {
        if (walletStatus !== "loaded" || wallet == null) {
            Alert.alert("Error", "Wallet is not loaded or is not a Solana smart wallet.");
            return;
        }
        setIsLoading(true);
        try {
            const tx = await wallet.send(recipientAddress, "usdc", amount);
            console.log(`Sent ${amount} USDC to ${recipientAddress}. Tx Link: ${tx.explorerLink}`);
            setTxLink(tx.explorerLink);
            setRecipientAddress("");
            setAmount("");
        } catch (error) {
            console.log("error sending usdc", error);
        } finally {
            setIsLoading(false);
        }
    }

    return (
        <ScrollView style={styles.container} contentContainerStyle={styles.contentContainer}>
            {isLoading && <ActivityIndicator size="large" color="#0000ff" />}

            <View style={styles.statusSection}>
                <Text style={{ fontWeight: "bold" }}>User: {user?.email}</Text>
                <Text>Wallet: {walletAddress}</Text>
                <Text>Auth Status: {walletStatus}</Text>
                <Text>
                    Native Token Balance: ({balances?.nativeToken.symbol}) {balances?.nativeToken.amount}
                </Text>
                <Text>USDC Balance: {balances?.usdc.amount}</Text>
                {txLink && <Text>Last Tx Link: {txLink}</Text>}
            </View>

            <View style={styles.section}>
                {walletAddress != null && (
                    <Button title="Get $5 USDC" onPress={onHandleFundUSDC} disabled={isLoading} />
                )}
                {/* <ExportPrivateKeyButton /> */}
            </View>

            <View style={styles.section}>
                {user == null ? (
                    <Button
                        title="Login with Google"
                        onPress={() => {
                            console.log("login with google");
                            loginWithOAuth("google");
                        }}
                        disabled={isLoading}
                    />
                ) : (
                    <Button
                        title="Logout"
                        onPress={() => {
                            console.log("logout");
                            logout();
                        }}
                        disabled={isLoading}
                    />
                )}
            </View>

            {/* To test headless signing, 
            1. import and uncomment <HeadlessSigning/>
            2. add 'headlessSigningFlow' to CrossmintWalletProvider in _layout.tsx
            3. remove 'createOnLogin' from CrossmintWalletProvider in _layout.tsx */}
            <HeadlessSigning />

            {walletAddress != null && (
                <View style={styles.section}>
                    <View style={{ flexDirection: "row", alignItems: "center", gap: 10, width: "100%" }}>
                        <View style={{ flex: 1 }}>
                            <Text>Send USDC to</Text>
                            <TextInput
                                placeholder="Enter address"
                                value={recipientAddress}
                                onChangeText={setRecipientAddress}
                                style={styles.input}
                            />
                        </View>
                        <View style={{ width: 100 }}>
                            <Text>Amount</Text>
                            <TextInput
                                placeholder="Amount"
                                value={amount}
                                onChangeText={setAmount}
                                style={styles.input}
                            />
                        </View>
                    </View>
                    <Button title="Send USDC" onPress={sendUSDC} disabled={isLoading || amount === ""} />
                </View>
            )}
        </ScrollView>
    );
}

const styles = StyleSheet.create({
    container: { flex: 1 },
    contentContainer: { padding: 16 },
    section: {
        marginBottom: 20,
        paddingVertical: 10,
        borderBottomWidth: 1,
        borderBottomColor: "#eee",
        gap: 10,
    },
    statusSection: {
        marginBottom: 20,
        padding: 15,
        backgroundColor: "#f0f0f0",
        borderRadius: 5,
        gap: 5,
    },
    input: {
        borderWidth: 1,
        borderColor: "#ccc",
        padding: 10,
        marginBottom: 10,
        borderRadius: 5,
    },
});<|MERGE_RESOLUTION|>--- conflicted
+++ resolved
@@ -41,40 +41,6 @@
         fetchBalances();
     }, [wallet]);
 
-<<<<<<< HEAD
-    const handleAction = async (action: () => Promise<any> | void) => {
-        setIsLoading(true);
-        setUiError(null);
-        setTxLink(null);
-        try {
-            await action();
-        } catch (e: any) {
-            console.error(e);
-            const message = e.message || "An unexpected error occurred.";
-            setUiError(message);
-            Alert.alert("Error", message);
-        } finally {
-            setIsLoading(false);
-        }
-    };
-
-    async function initWallet() {
-        if (user == null) {
-            console.log("User not logged in");
-            return;
-        }
-        setIsLoading(true);
-        try {
-            await getOrCreateWallet({ chain: "solana", signer: { type: "email" } });
-        } catch (error) {
-            console.error("Error initializing wallet:", error);
-        } finally {
-            setIsLoading(false);
-        }
-    }
-
-=======
->>>>>>> cc7ffd41
     async function onHandleFundUSDC() {
         if (walletAddress == null) {
             console.log("Wallet address not found");
