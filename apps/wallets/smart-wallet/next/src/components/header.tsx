--- conflicted
+++ resolved
@@ -36,7 +36,6 @@
                 <div className="block sm:hidden">
                     <MobileLogo />
                 </div>
-<<<<<<< HEAD
             </Link>
             {isLoadingWallet ? (
                 <div className="flex items-center gap-5">
@@ -53,11 +52,6 @@
                 </div>
             ) : jwt != null && wallet != null ? (
                 <div className="flex gap-5">
-=======
-            </div>
-            {authedUser ? (
-                <div className="flex gap-5 items-center">
->>>>>>> 8a44afbf
                     <DropdownMenu>
                         <DropdownMenuTrigger asChild>
                             <div className="flex items-center gap-5 cursor-pointer">
@@ -70,8 +64,8 @@
                                     </Typography>
                                 </div>
                                 <Avatar className="h-9 w-9">
-                                    <AvatarImage alt="User Avatar" src={""} />
-                                    <AvatarFallback>
+                                    <AvatarImage alt="User Avatar" src="" />
+                                    <AvatarFallback className="bg-skeleton">
                                         <User className="h-5 w-5" />
                                     </AvatarFallback>
                                 </Avatar>
@@ -111,16 +105,6 @@
                             </div>
                         </DropdownMenuContent>
                     </DropdownMenu>
-<<<<<<< HEAD
-=======
-
-                    <Avatar className="h-9 w-9">
-                        <AvatarImage alt="User Avatar" src={authedUser?.photoURL ?? ""} />
-                        <AvatarFallback className="bg-skeleton">
-                            <User className="h-5 w-5" />
-                        </AvatarFallback>
-                    </Avatar>
->>>>>>> 8a44afbf
                 </div>
             ) : null}
         </div>
