{
<<<<<<< HEAD
    "name": "@crossmint/smart-wallet-auth-demo",
    "version": "0.1.0",
=======
    "name": "@crossmint/client-sdk-smart-wallet-next-starter",
    "version": "0.1.8",
>>>>>>> fd70d9b1
    "private": true,
    "scripts": {
        "build": "next build",
        "dev": "next dev",
        "lint": "next lint",
        "start": "next start"
    },
    "dependencies": {
        "@crossmint/client-sdk-react-ui": "workspace:*",
        "@radix-ui/react-avatar": "1.1.0",
        "@radix-ui/react-dropdown-menu": "2.1.1",
        "@radix-ui/react-slot": "1.1.0",
        "@radix-ui/react-tabs": "1.1.0",
        "@radix-ui/react-toast": "1.2.1",
        "@tanstack/react-query": "5.51.18",
        "class-variance-authority": "0.7.0",
        "clsx": "2.1.1",
        "lucide-react": "0.419.0",
        "next": "14.2.5",
        "react": "^18",
        "react-dom": "^18",
        "tailwind-merge": "2.4.0",
        "viem": "2.17.5"
    },
    "devDependencies": {
        "@types/node": "^20",
        "@types/react": "^18",
        "@types/react-dom": "^18",
        "eslint": "^8",
        "eslint-config-next": "14.2.5",
        "postcss": "^8",
        "tailwindcss": "^3.4.1",
        "typescript": "^5"
    }
}<|MERGE_RESOLUTION|>--- conflicted
+++ resolved
@@ -1,11 +1,5 @@
 {
-<<<<<<< HEAD
     "name": "@crossmint/smart-wallet-auth-demo",
-    "version": "0.1.0",
-=======
-    "name": "@crossmint/client-sdk-smart-wallet-next-starter",
-    "version": "0.1.8",
->>>>>>> fd70d9b1
     "private": true,
     "scripts": {
         "build": "next build",
