<a id="readme-top"></a>

<!-- PROJECT LOGO -->
<br />
<div align="center">
  <a href="https://github.com/Crossmint/crossmint-sdk">
    <img src="https://github.com/user-attachments/assets/573d5995-831f-4e27-ab9e-9ab346c9c680" alt="Logo" width="80" height="80">
  </a>

<h3 align="center">Smart Wallets Demo (Next.js Starter Kit)</h3>

  <p align="center">
  This application demonstrates the use of Abstract Accounts with a built-in passkey authenticator. Simply sign in with Google or Crossmint's built-in SSO login, authorize your passkey, and create your smart wallet in seconds.
    <br />
    <a href="https://docs.crossmint.com/wallets/smart-wallets/quickstart"><strong>Explore the quickstart docs »</strong></a>
    <br />
    <br />
    <a href="https://www.smarterwallet.dev/">View Demo</a>
    ·
    <a href="https://github.com/Crossmint/crossmint-sdk/issues/new?labels=bug&template=bug-report---.md">Report Bug</a>
    ·
    <a href="https://github.com/Crossmint/crossmint-sdk/issues/new?labels=enhancement&template=feature-request---.md">Request Feature</a>
  </p>
</div>

<!-- TABLE OF CONTENTS -->
<details>
  <summary>Table of Contents</summary>
  <ol>
    <li>
      <a href="#about-the-project">About The Project</a>
      <ul>
        <li><a href="#built-with">Built With</a></li>
      </ul>
    </li>
    <li>
      <a href="#getting-started">Getting Started</a>
      <ul>
        <li><a href="#prerequisites">Prerequisites</a></li>
        <li><a href="#installation">Installation</a></li>
      </ul>
    </li>
    <li>
    <a href="#usage">Usage</a>
    <ul>
        <li><a href="#adding-the-provider">Adding the Provider</a></li>
        <li><a href="#hooks">Hooks</a></li>
      </ul>
    </li>
    <li>
      <a href="#process-for-updating-and-deploying-the-nextjs-demo">Process for Updating and Deploying the Next.js Demo</a>
      <ul>
        <li><a href="#guide">Guide</a></li>
      </ul>
    </li>
  </ol>
</details>

<!-- ABOUT THE PROJECT -->

## About The Project

![Smart Wallets Demo (Next.js Starter Kit) Screenshot](https://github.com/user-attachments/assets/5248334a-bc8b-4906-a8ef-f83e3041fed6)

<p align="right">(<a href="#readme-top">back to top</a>)</p>

### Built With

-   [![Next.js](https://img.shields.io/badge/next%20js-000000?style=for-the-badge&logo=nextdotjs&logoColor=white)](https://nextjs.org/)
-   [![React](https://img.shields.io/badge/React-20232A?style=for-the-badge&logo=react&logoColor=61DAFB)](https://react.dev/)
-   [![Crossmint](https://img.shields.io/badge/Crossmint-04CD6C?style=for-the-badge&logoColor=04CD6C&link=https://www.crossmint.com/)](https://www.crossmint.com/)

<p align="right">(<a href="#readme-top">back to top</a>)</p>

<!-- GETTING STARTED -->

## Getting Started

Follow these steps to set up your project locally and get it running. This guide provides clear instructions to help you get started quickly.

### Prerequisites

Before you begin, ensure you have the following installed:

-   Node.js (v20.12 or later)
-   npm (comes with Node.js)
-   pnpm (`npm install -g pnpm`)

### Installation

1. Obtain a free API Key from the Crossmint Console. Refer to [Get an API Key](https://docs.crossmint.com/wallets/smart-wallets/quickstart#2-get-an-api-key) from the Quickstart guide for detailed instructions.

2. Clone the repo
    ```sh
    git clone https://github.com/Crossmint/crossmint-sdk.git
    ```
3. Install PNPM packages
    ```sh
    pnpm i
    ```
4. In the directory containing this README.md file, rename the `.env.example` file to `.env` and add your API key to the file.
    ```bash
    NEXT_PUBLIC_CROSSMINT_API_KEY="ENTER YOUR CROSSMINT API KEY";
    ```
5. Start the development server
    ```sh
    pnpm dev
    ```
6. Once you start the Next.js development server, the application can be found at `http://localhost:3000`.

<p align="right">(<a href="#readme-top">back to top</a>)</p>

<!-- USAGE EXAMPLES -->

## Usage

Spin up your own instance of the Smart Wallets Demo in under 5 minutes! Below, you'll see how to add the provider and use the hook to integrate authentication into your application.

### Adding the Provider

First, wrap your application with the `CrossmintProvider` and `CrossmintAuthProvider` to provide authentication context to your components. This is typically done in the root of your app.

```tsx
"use client";

// Important: this ensures the client SDK only runs on the client

import { CrossmintProvider, CrossmintAuthProvider, CrossmintWalletProvider } from "@crossmint/client-sdk-react-ui";

export default function App({ Component, pageProps }) {
    return (
        <CrossmintProvider apiKey={process.env.NEXT_PUBLIC_CROSSMINT_API_KEY ?? ""}>
<<<<<<< HEAD
            <CrossmintAuthProvider>
                <CrossmintWalletProvider createOnLogin={{ walletType: "evm-smart-wallet", chain: "polygon-amoy" }}>
                    <Component {...pageProps} />
                </CrossmintWalletProvider>
=======
            <CrossmintAuthProvider
                embeddedWallets={{
                    createOnLogin: "all-users",
                    chain: "polygon-amoy",
                }}
            >
                <Component {...pageProps} />
>>>>>>> cd1bbfd7
            </CrossmintAuthProvider>
        </CrossmintProvider>
    );
}
```

### Hooks

Next, add the `useAuth` hooks in your component to access authentication functionality.

```tsx
import { useAuth } from "@crossmint/client-sdk-react-ui";

export default function Home() {
    const { login, logout, jwt } = useAuth();

    return <div>{jwt != null ? <button onClick={logout}>Log out</button> : <button onClick={login}>Log in</button>}</div>;
}
```

_For additional information, please refer to the [Quickstart Documentation](https://docs.crossmint.com/wallets/smart-wallets/quickstart)._

<p align="right">(<a href="#readme-top">back to top</a>)</p>

<!-- ## Process for Updating and Deploying the Next.js Demo -->

## Process for Updating and Deploying the Next.js Demo

When we release a new version of `@crossmint/client-sdk-react-ui`, we need to update the package in the demo app and deploy it. Here's the process for doing that:

### Instructions

1. Ensure your local `main` branch is up-to-date
2. Checkout a branch from `main` ie. `git checkout -b smart-wallet-demo-sdk-v1.2.3`
3. Update the version of `@crossmint/client-sdk-react-ui` to the latest on npm. (Package link: [npmjs.com/package/@crossmint/client-sdk-react-ui](https://www.npmjs.com/package/@crossmint/client-sdk-react-ui))
4. Commit the changes and push branch ie. `smart-wallet-demo-sdk-v1.2.3`
5. Open a PR from `smart-wallet-demo-sdk-v1.2.3` against `smart-wallet-auth-demo-prod`
6. After merging branch into `smart-wallet-auth-demo-prod`, Vercel will then deploy the changes to production
7. Demo will be live on [https://www.smarterwallet.dev/](https://www.smarterwallet.dev/)!

<p align="right">(<a href="#readme-top">back to top</a>)</p><|MERGE_RESOLUTION|>--- conflicted
+++ resolved
@@ -130,20 +130,10 @@
 export default function App({ Component, pageProps }) {
     return (
         <CrossmintProvider apiKey={process.env.NEXT_PUBLIC_CROSSMINT_API_KEY ?? ""}>
-<<<<<<< HEAD
             <CrossmintAuthProvider>
-                <CrossmintWalletProvider createOnLogin={{ walletType: "evm-smart-wallet", chain: "polygon-amoy" }}>
+                <CrossmintWalletProvider createOnLogin={{ chain: "polygon-amoy" }}>
                     <Component {...pageProps} />
                 </CrossmintWalletProvider>
-=======
-            <CrossmintAuthProvider
-                embeddedWallets={{
-                    createOnLogin: "all-users",
-                    chain: "polygon-amoy",
-                }}
-            >
-                <Component {...pageProps} />
->>>>>>> cd1bbfd7
             </CrossmintAuthProvider>
         </CrossmintProvider>
     );
