--- conflicted
+++ resolved
@@ -1,11 +1,5 @@
 {
-<<<<<<< HEAD
     "name": "@crossmint/wallet-react-playground",
-    "version": "0.1.0",
-=======
-    "name": "@crossmint/client-sdk-smart-wallet-react-starter",
-    "version": "1.5.10",
->>>>>>> fd70d9b1
     "private": true,
     "scripts": {
         "build": "react-app-rewired build",
