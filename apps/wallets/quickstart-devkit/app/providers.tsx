"use client";

import { CrossmintAuthProvider, CrossmintProvider, CrossmintWalletProvider } from "@crossmint/client-sdk-react-ui";
import { EthereumWalletConnectors } from "@dynamic-labs/ethereum";
import { DynamicContextProvider } from "@dynamic-labs/sdk-react-core";
import { SolanaWalletConnectors } from "@dynamic-labs/solana";
import { PrivyProvider } from "@privy-io/react-auth";

const crossmintApiKey = process.env.NEXT_PUBLIC_CROSSMINT_API_KEY ?? "";
if (!crossmintApiKey) {
    throw new Error("NEXT_PUBLIC_CROSSMINT_API_KEY is not set");
}

export function Providers({ children }: { children: React.ReactNode }) {
    /* @TODO update to your desired provider here */
    return <EVMCrossmintAuthProvider>{children}</EVMCrossmintAuthProvider>;
}

/* ============================================================ */
/*                    ALL EVM WALLET PROVIDERS                  */
/* ============================================================ */
function EVMCrossmintAuthProvider({ children }: { children: React.ReactNode }) {
    if (!process.env.NEXT_PUBLIC_EVM_CHAIN) {
        throw new Error("NEXT_PUBLIC_EVM_CHAIN is not set");
    }
    return (
        <CrossmintProvider apiKey={process.env.NEXT_PUBLIC_CROSSMINT_API_KEY || ""}>
            <CrossmintAuthProvider
                authModalTitle="EVM Wallets Quickstart"
<<<<<<< HEAD
=======
                embeddedWallets={{
                    createOnLogin: "all-users",
                    chain: process.env.NEXT_PUBLIC_EVM_CHAIN as any,
                    showPasskeyHelpers: false,
                }}
>>>>>>> cd1bbfd7
                loginMethods={["google", "twitter", "web3:evm-only"]}
            >
                <CrossmintWalletProvider
                    showPasskeyHelpers
                    createOnLogin={{ walletType: "evm-smart-wallet", chain: "polygon-amoy" }}
                >
                    {children}
                </CrossmintWalletProvider>
            </CrossmintAuthProvider>
        </CrossmintProvider>
    );
}

function EVMPrivyProvider({ children }: { children: React.ReactNode }) {
    if (!process.env.NEXT_PUBLIC_PRIVY_APP_ID) {
        throw new Error("NEXT_PUBLIC_PRIVY_APP_ID is not set");
    }
    return (
        <PrivyProvider
            appId={process.env.NEXT_PUBLIC_PRIVY_APP_ID}
            config={{
                loginMethods: ["wallet", "email", "google", "passkey"],
                embeddedWallets: {
                    ethereum: {
                        createOnLogin: "users-without-wallets",
                    },
                },
            }}
        >
            <CrossmintProvider apiKey={crossmintApiKey}>
                <CrossmintWalletProvider showPasskeyHelpers={false}>{children}</CrossmintWalletProvider>
            </CrossmintProvider>
        </PrivyProvider>
    );
}

function EVMDynamicLabsProvider({ children }: { children: React.ReactNode }) {
    if (!process.env.NEXT_PUBLIC_DYNAMIC_ENV_ID) {
        throw new Error("NEXT_PUBLIC_DYNAMIC_ENV_ID is not set");
    }
    return (
        <DynamicContextProvider
            settings={{
                environmentId: process.env.NEXT_PUBLIC_DYNAMIC_ENV_ID,
                walletConnectors: [EthereumWalletConnectors],
            }}
        >
            <CrossmintProvider apiKey={crossmintApiKey}>
                <CrossmintWalletProvider>{children}</CrossmintWalletProvider>
            </CrossmintProvider>
        </DynamicContextProvider>
    );
}

/* ============================================================ */
/*                    ALL SOLANA WALLET PROVIDERS               */
/* ============================================================ */
function SolanaCrossmintAuthProvider({ children }: { children: React.ReactNode }) {
    return (
        <CrossmintProvider apiKey={process.env.NEXT_PUBLIC_CROSSMINT_API_KEY || ""}>
            <CrossmintAuthProvider
                authModalTitle="Solana Wallets Quickstart"
<<<<<<< HEAD
=======
                embeddedWallets={{
                    createOnLogin: "all-users",
                    chain: "solana",
                    showPasskeyHelpers: false,
                }}
>>>>>>> cd1bbfd7
                loginMethods={["google", "twitter", "web3:solana-only"]}
            >
                <CrossmintWalletProvider showPasskeyHelpers createOnLogin={{ walletType: "solana-smart-wallet" }}>
                    {children}
                </CrossmintWalletProvider>
            </CrossmintAuthProvider>
        </CrossmintProvider>
    );
}

function SolanaPrivyProvider({ children }: { children: React.ReactNode }) {
    if (!process.env.NEXT_PUBLIC_PRIVY_APP_ID) {
        throw new Error("NEXT_PUBLIC_PRIVY_APP_ID is not set");
    }
    return (
        <PrivyProvider
            appId={process.env.NEXT_PUBLIC_PRIVY_APP_ID}
            config={{
                loginMethods: ["wallet", "email", "google", "passkey"],
                embeddedWallets: {
                    solana: {
                        createOnLogin: "users-without-wallets",
                    },
                },
            }}
        >
            <CrossmintProvider apiKey={crossmintApiKey}>
                <CrossmintWalletProvider showPasskeyHelpers={false}>{children}</CrossmintWalletProvider>
            </CrossmintProvider>
        </PrivyProvider>
    );
}

function SolanaDynamicLabsProvider({
    children,
}: {
    children: React.ReactNode;
}) {
    if (!process.env.NEXT_PUBLIC_DYNAMIC_ENV_ID) {
        throw new Error("NEXT_PUBLIC_DYNAMIC_ENV_ID is not set");
    }
    return (
        <DynamicContextProvider
            settings={{
                environmentId: process.env.NEXT_PUBLIC_DYNAMIC_ENV_ID,
                walletConnectors: [SolanaWalletConnectors],
            }}
        >
            <CrossmintProvider apiKey={crossmintApiKey}>
                <CrossmintWalletProvider>{children}</CrossmintWalletProvider>
            </CrossmintProvider>
        </DynamicContextProvider>
    );
}<|MERGE_RESOLUTION|>--- conflicted
+++ resolved
@@ -27,19 +27,11 @@
         <CrossmintProvider apiKey={process.env.NEXT_PUBLIC_CROSSMINT_API_KEY || ""}>
             <CrossmintAuthProvider
                 authModalTitle="EVM Wallets Quickstart"
-<<<<<<< HEAD
-=======
-                embeddedWallets={{
-                    createOnLogin: "all-users",
-                    chain: process.env.NEXT_PUBLIC_EVM_CHAIN as any,
-                    showPasskeyHelpers: false,
-                }}
->>>>>>> cd1bbfd7
                 loginMethods={["google", "twitter", "web3:evm-only"]}
             >
                 <CrossmintWalletProvider
                     showPasskeyHelpers
-                    createOnLogin={{ walletType: "evm-smart-wallet", chain: "polygon-amoy" }}
+                    createOnLogin={{ walletType: "evm-smart-wallet", chain: process.env.NEXT_PUBLIC_EVM_CHAIN as any }}
                 >
                     {children}
                 </CrossmintWalletProvider>
@@ -97,17 +89,12 @@
         <CrossmintProvider apiKey={process.env.NEXT_PUBLIC_CROSSMINT_API_KEY || ""}>
             <CrossmintAuthProvider
                 authModalTitle="Solana Wallets Quickstart"
-<<<<<<< HEAD
-=======
-                embeddedWallets={{
-                    createOnLogin: "all-users",
-                    chain: "solana",
-                    showPasskeyHelpers: false,
-                }}
->>>>>>> cd1bbfd7
                 loginMethods={["google", "twitter", "web3:solana-only"]}
             >
-                <CrossmintWalletProvider showPasskeyHelpers createOnLogin={{ walletType: "solana-smart-wallet" }}>
+                <CrossmintWalletProvider
+                    showPasskeyHelpers={false}
+                    createOnLogin={{ walletType: "solana-smart-wallet", chain: "solana" }}
+                >
                     {children}
                 </CrossmintWalletProvider>
             </CrossmintAuthProvider>
